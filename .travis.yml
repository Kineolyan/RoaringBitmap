language: java

jdk:
  - oraclejdk8
  - oraclejdk7
  - openjdk7
<<<<<<< HEAD

branches:
  only:
    - master
=======
>>>>>>> 1d780d8e

install: true

branches:
  only:
    - master

script: mvn test<|MERGE_RESOLUTION|>--- conflicted
+++ resolved
@@ -4,13 +4,6 @@
   - oraclejdk8
   - oraclejdk7
   - openjdk7
-<<<<<<< HEAD
-
-branches:
-  only:
-    - master
-=======
->>>>>>> 1d780d8e
 
 install: true
 
