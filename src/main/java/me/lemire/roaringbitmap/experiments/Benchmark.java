package me.lemire.roaringbitmap.experiments;

import it.uniroma3.mat.extendedset.intset.ConciseSet;
import java.text.DecimalFormat;
import java.util.BitSet;
import java.util.Iterator;
import me.lemire.roaringbitmap.RoaringBitmap;
import org.devbrat.util.WAHBitSet;
import sparsebitmap.SparseBitmap;
import com.googlecode.javaewah.EWAHCompressedBitmap;
import com.googlecode.javaewah32.EWAHCompressedBitmap32;

public class Benchmark {

	/**
	 * @param args
	 */
	public static void main(String[] args) {
		test(10, 18, 10);
<<<<<<< HEAD
	}	
=======
	}
>>>>>>> 7b122d29

	public static void testRoaringBitmap(int[][] data, int[][] data2,
			int repeat, DecimalFormat df) {
		System.out.println("# RoaringBitmap");
		System.out
				.println("# size, construction time, time to recover set bits, "
						+ "time to compute unions (OR), intersections (AND) "
						+ "and exclusive unions (XOR) ");
		// Calculate the construction time
		long bef, aft;
		String line = "";
		int bogus = 0;
		int N = data.length;
		bef = System.currentTimeMillis();
		RoaringBitmap[] bitmap = new RoaringBitmap[N];
		int size = 0;
		for (int r = 0; r < repeat; ++r) {
			size = 0;
			for (int k = 0; k < N; ++k) {
				bitmap[k] = new RoaringBitmap();
				for (int x = 0; x < data[k].length; ++x) {
					bitmap[k].set(data[k][x]);
				}
				size += bitmap[k].getSizeInBytes();
			}
		}
		aft = System.currentTimeMillis();
		line += "\t" + size / 1024;
		line += "\t" + df.format((aft - bef) / 1000.0);
		for (RoaringBitmap rb : bitmap)
			rb.validate();
		// uncompressing
		bef = System.currentTimeMillis();
		for (int r = 0; r < repeat; ++r)
			for (int k = 0; k < N; ++k) {
				int[] array = bitmap[k].getIntegers();
				bogus += array.length;
			}
		aft = System.currentTimeMillis();
		line += "\t" + df.format((aft - bef) / 1000.0);

		// Creating and filling the second roaringBitmap index
		RoaringBitmap[] bitmap2 = new RoaringBitmap[N];
		for (int k = 0; k < N; ++k) {
			bitmap2[k] = new RoaringBitmap();
			for (int x = 0; x < data2[k].length; ++x)
				bitmap2[k].set(data2[k][x]);
		}
		for (RoaringBitmap rb : bitmap2)
			rb.validate();

		// logical or + retrieval
		{
			RoaringBitmap bitmapor1 = bitmap[0].clone();
			bitmapor1.validate();
			RoaringBitmap bitmapor2 = bitmap2[0].clone();
			bitmapor2.validate();
			for (int k = 1; k < N; ++k) {
				bitmapor1 = RoaringBitmap.or(bitmapor1, bitmap[k]);
				bitmapor1.validate();
				bitmapor2 = RoaringBitmap.or(bitmapor2, bitmap2[k]);
				bitmapor2.validate();
			}

			bitmapor1 = RoaringBitmap.or(bitmapor1, bitmapor2);
			int[] array = bitmapor1.getIntegers();
			bogus += array.length;
		}

		bef = System.currentTimeMillis();
		for (int r = 0; r < repeat; ++r) {
			RoaringBitmap bitmapor1 = bitmap[0].clone();
			RoaringBitmap bitmapor2 = bitmap2[0].clone();
			for (int k = 1; k < N; ++k) {
				bitmapor1 = RoaringBitmap.or(bitmapor1, bitmap[k]);
				bitmapor2 = RoaringBitmap.or(bitmapor2, bitmap2[k]);
			}

			bitmapor1 = RoaringBitmap.or(bitmapor1, bitmapor2);
			int[] array = bitmapor1.getIntegers();
			bogus += array.length;
		}

		aft = System.currentTimeMillis();
		line += "\t" + df.format((aft - bef) / 1000.0);
		{
			RoaringBitmap bitmapand1 = bitmap[0].clone();
			bitmapand1.validate();
			RoaringBitmap bitmapand2 = bitmap2[0].clone();
			bitmapand2.validate();
			for (int k = 1; k < N; ++k) {
				bitmapand1 = RoaringBitmap.and(bitmapand1, bitmap[k]);
				bitmapand1.validate();
				bitmapand2 = RoaringBitmap.and(bitmapand2, bitmap2[k]);
				bitmapand2.validate();
			}
			bitmapand1 = RoaringBitmap.and(bitmapand1, bitmapand2);
			bitmapand1.validate();
			int[] array = bitmapand1.getIntegers();
			bogus += array.length;

		}

		// logical and + retrieval
		bef = System.currentTimeMillis();
		for (int r = 0; r < repeat; ++r) {
			RoaringBitmap bitmapand1 = bitmap[0].clone();
			RoaringBitmap bitmapand2 = bitmap2[0].clone();
			for (int k = 1; k < N; ++k) {
				bitmapand1 = RoaringBitmap.and(bitmapand1, bitmap[k]);
				bitmapand2 = RoaringBitmap.and(bitmapand2, bitmap2[k]);
			}
			bitmapand1 = RoaringBitmap.and(bitmapand1, bitmapand2);
			int[] array = bitmapand1.getIntegers();
			bogus += array.length;
		}
		aft = System.currentTimeMillis();
		line += "\t" + df.format((aft - bef) / 1000.0);

		// logical xor + retrieval
		{
			RoaringBitmap bitmapxor1 = bitmap[0].clone();
			RoaringBitmap bitmapxor2 = bitmap2[0].clone();
			for (int k = 1; k < N; ++k) {
				bitmapxor1 = RoaringBitmap.xor(bitmapxor1, bitmap[k]);
				bitmapxor1.validate();
				bitmapxor2 = RoaringBitmap.xor(bitmapxor2, bitmap2[k]);
				bitmapxor2.validate();
			}
			bitmapxor1 = RoaringBitmap.xor(bitmapxor1, bitmapxor2);
			bitmapxor1.validate();
			int[] array = bitmapxor1.getIntegers();
			bogus += array.length;
		}

		bef = System.currentTimeMillis();
		for (int r = 0; r < repeat; ++r) {
			RoaringBitmap bitmapxor1 = bitmap[0].clone();
			RoaringBitmap bitmapxor2 = bitmap2[0].clone();
			for (int k = 1; k < N; ++k) {
				bitmapxor1 = RoaringBitmap.xor(bitmapxor1, bitmap[k]);
				bitmapxor2 = RoaringBitmap.xor(bitmapxor2, bitmap2[k]);
			}
			bitmapxor1 = RoaringBitmap.xor(bitmapxor1, bitmapxor2);
			int[] array = bitmapxor1.getIntegers();
			bogus += array.length;
		}
		aft = System.currentTimeMillis();
		line += "\t" + df.format((aft - bef) / 1000.0);

		System.out.println(line);
		System.out.println("# ignore this " + bogus);
	}

	public static void testBitSet(int[][] data, int[][] data2, int repeat,
			DecimalFormat df) {
		System.out.println("# BitSet");
		System.out
				.println("# size, construction time, time to recover set bits, "
						+ "time to compute unions (OR), intersections (AND) "
						+ "and exclusive unions (XOR) ");
		long bef, aft;
		String line = "";
		int N = data.length;
		bef = System.currentTimeMillis();
		BitSet[] bitmap = new BitSet[N];
		int size = 0;
		for (int r = 0; r < repeat; ++r) {
			size = 0;
			for (int k = 0; k < N; ++k) {
				bitmap[k] = new BitSet();
				for (int x = 0; x < data[k].length; ++x) {
					bitmap[k].set(data[k][x]);
				}
				size += bitmap[k].size() / 8;
			}
		}
		aft = System.currentTimeMillis();
		line += "\t" + size / 1024;
		line += "\t" + df.format((aft - bef) / 1000.0);
		// uncompressing
		bef = System.currentTimeMillis();
		for (int r = 0; r < repeat; ++r)
			for (int k = 0; k < N; ++k) {
				int[] array = new int[bitmap[k].cardinality()];
				int pos = 0;
				for (int i = bitmap[k].nextSetBit(0); i >= 0; i = bitmap[k]
						.nextSetBit(i + 1)) {
					array[pos++] = i;
				}
			}
		aft = System.currentTimeMillis();
		line += "\t" + df.format((aft - bef) / 1000.0);

		// Creating and filling the 2nd bitset index
		BitSet[] bitmap2 = new BitSet[N];
		for (int k = 0; k < N; ++k) {
			bitmap2[k] = new BitSet();
			for (int x = 0; x < data2[k].length; ++x)
				bitmap2[k].set(data2[k][x]);
		}

		// logical or + retrieval
		bef = System.currentTimeMillis();
		for (int r = 0; r < repeat; ++r) {
			BitSet bitmapor1 = (BitSet) bitmap[0].clone();
			BitSet bitmapor2 = (BitSet) bitmap2[0].clone();
			for (int k = 1; k < N; ++k) {
				bitmapor1.or(bitmap[k]);
				bitmapor2.or(bitmap2[k]);
			}
			bitmapor1.or(bitmapor2);
			int[] array = new int[bitmapor1.cardinality()];
			int pos = 0;
			for (int i = bitmapor1.nextSetBit(0); i >= 0; i = bitmapor1
					.nextSetBit(i + 1)) {
				array[pos++] = i;
			}

		}
		aft = System.currentTimeMillis();
		line += "\t" + df.format((aft - bef) / 1000.0);

		// logical and + retrieval
		bef = System.currentTimeMillis();
		for (int r = 0; r < repeat; ++r) {
			BitSet bitmapand1 = (BitSet) bitmap[0].clone();
			BitSet bitmapand2 = (BitSet) bitmap2[0].clone();
			for (int k = 1; k < N; ++k) {
				bitmapand1.and(bitmap[k]);
				bitmapand2.and(bitmap2[k]);
			}
			bitmapand1.and(bitmapand2);
			int[] array = new int[bitmapand1.cardinality()];
			int pos = 0;
			for (int i = bitmapand1.nextSetBit(0); i >= 0; i = bitmapand1
					.nextSetBit(i + 1)) {
				array[pos++] = i;
			}
		}
		aft = System.currentTimeMillis();
		line += "\t" + df.format((aft - bef) / 1000.0);

		// logical xor + retrieval
		bef = System.currentTimeMillis();
		for (int r = 0; r < repeat; ++r) {
			BitSet bitmapxor1 = (BitSet) bitmap[0].clone();
			BitSet bitmapxor2 = (BitSet) bitmap2[0].clone();
			for (int k = 1; k < N; ++k) {
				bitmapxor1.xor(bitmap[k]);
				bitmapxor2.xor(bitmap2[k]);
			}
			bitmapxor1.xor(bitmapxor2);
			int[] array = new int[bitmapxor1.cardinality()];
			int pos = 0;
			for (int i = bitmapxor1.nextSetBit(0); i >= 0; i = bitmapxor1
					.nextSetBit(i + 1)) {
				array[pos++] = i;
			}
		}
		aft = System.currentTimeMillis();
		line += "\t" + df.format((aft - bef) / 1000.0);

		System.out.println(line);
	}

	public static void testWAH32(int[][] data, int[][] data2, int repeat,
			DecimalFormat df) {
		System.out.println("# WAH 32 bit using the compressedbitset library");
		System.out
				.println("# size, construction time, time to recover set bits, "
						+ "time to compute unions (OR), intersections (AND)");
		long bef, aft;
		String line = "";
		int N = data.length;
		bef = System.currentTimeMillis();
		WAHBitSet[] bitmap = new WAHBitSet[N];
		int size = 0;
		for (int r = 0; r < repeat; ++r) {
			size = 0;
			for (int k = 0; k < N; ++k) {
				bitmap[k] = new WAHBitSet();
				for (int x = 0; x < data[k].length; ++x) {
					bitmap[k].set(data[k][x]);
				}
				size += bitmap[k].memSize() * 4;
			}
		}
		aft = System.currentTimeMillis();
		line += "\t" + size / 1024;
		line += "\t" + df.format((aft - bef) / 1000.0);
		// uncompressing
		bef = System.currentTimeMillis();
		for (int r = 0; r < repeat; ++r)
			for (int k = 0; k < N; ++k) {
				int[] array = new int[bitmap[k].cardinality()];
				int c = 0;
				for (@SuppressWarnings("unchecked")
				Iterator<Integer> i = bitmap[k].iterator(); i.hasNext(); array[c++] = i
						.next().intValue()) {
				}
			}
		aft = System.currentTimeMillis();
		line += "\t" + df.format((aft - bef) / 1000.0);

		// Creating and filling the 2nd WAH index
		WAHBitSet[] bitmap2 = new WAHBitSet[N];
		for (int k = 0; k < N; ++k) {
			bitmap2[k] = new WAHBitSet();
			for (int x = 0; x < data2[k].length; ++x)
				bitmap2[k].set(data2[k][x]);
		}

		// logical or + retrieval
		bef = System.currentTimeMillis();
		for (int r = 0; r < repeat; ++r) {
			WAHBitSet bitmapor1 = new WAHBitSet();
			WAHBitSet bitmapor2 = new WAHBitSet();
			for (int k = 0; k < N; ++k) {
				bitmapor1.or(bitmap[k]);
				bitmapor2.or(bitmap2[k]);
			}
			bitmapor1.or(bitmapor2);
			int[] array = new int[bitmapor1.cardinality()];
			int c = 0;
			for (@SuppressWarnings("unchecked")
			Iterator<Integer> i = bitmapor1.iterator(); i.hasNext(); array[c++] = i
					.next().intValue()) {
			}
		}
		aft = System.currentTimeMillis();
		line += "\t" + df.format((aft - bef) / 1000.0);

		// logical and + retrieval
		bef = System.currentTimeMillis();
		for (int r = 0; r < repeat; ++r) {
			WAHBitSet bitmapand1 = bitmap[0];
			WAHBitSet bitmapand2 = bitmap2[0];
			for (int k = 1; k < N; ++k) {
				bitmapand1.and(bitmap[k]);
				bitmapand2.and(bitmap2[k]);
			}
			bitmapand1.and(bitmapand2);
			int[] array = new int[bitmapand1.cardinality()];
			int c = 0;
			for (@SuppressWarnings("unchecked")
			Iterator<Integer> i = bitmapand1.iterator(); i.hasNext(); array[c++] = i
					.next().intValue()) {
			}
		}
		aft = System.currentTimeMillis();
		line += "\t" + df.format((aft - bef) / 1000.0);
		line += "\tunsupported";

		
		System.out.println(line);
	}

	public static void testConciseSet(int[][] data, int[][] data2, int repeat,
			DecimalFormat df) {
		System.out
				.println("# ConciseSet 32 bit using the extendedset_2.2 library");
		System.out
				.println("# size, construction time, time to recover set bits, time to compute unions  and intersections ");
		long bef, aft;
		String line = "";
		int bogus = 0;

		int N = data.length;
		bef = System.currentTimeMillis();
		ConciseSet[] bitmap = new ConciseSet[N];
		int size = 0;
		for (int r = 0; r < repeat; ++r) {
			size = 0;
			for (int k = 0; k < N; ++k) {
				bitmap[k] = new ConciseSet();
				for (int x = 0; x < data[k].length; ++x) {
					bitmap[k].add(data[k][x]);
				}
				size += (int) (bitmap[k].size() * bitmap[k]
						.collectionCompressionRatio()) * 4;
			}
		}
		aft = System.currentTimeMillis();
		line += "\t" + size / 1024;
		line += "\t" + df.format((aft - bef) / 1000.0);
		// uncompressing
		bef = System.currentTimeMillis();
		for (int r = 0; r < repeat; ++r)
			for (int k = 0; k < N; ++k) {
				int[] array = bitmap[k].toArray();
				bogus += array.length;
			}
		aft = System.currentTimeMillis();
		line += "\t" + df.format((aft - bef) / 1000.0);

		// Creating and filling the 2nd Concise index
		ConciseSet[] bitmap2 = new ConciseSet[N];
		for (int k = 0; k < N; ++k) {
			bitmap2[k] = new ConciseSet();
			for (int x = 0; x < data2[k].length; ++x)
				bitmap2[k].add(data2[k][x]);
		}

		// logical or + retrieval
		bef = System.currentTimeMillis();
		for (int r = 0; r < repeat; ++r) {
			ConciseSet bitmapor1 = bitmap[0].clone();
			ConciseSet bitmapor2 = bitmap2[0].clone();
			for (int k = 1; k < N; ++k) {
				bitmapor1.union(bitmap[k]);
				bitmapor2.union(bitmap2[k]);
			}
			bitmapor1.union(bitmapor2);
			int[] array = bitmapor1.toArray();
			bogus += array.length;
		}
		aft = System.currentTimeMillis();
		line += "\t" + df.format((aft - bef) / 1000.0);

		// logical and + retrieval
		bef = System.currentTimeMillis();
		for (int r = 0; r < repeat; ++r) {
			ConciseSet bitmapand1 = bitmap[0].clone();
			ConciseSet bitmapand2 = bitmap2[0].clone();
			for (int k = 1; k < N; ++k) {
				bitmapand1.union(bitmap[k]);
				bitmapand2.union(bitmap2[k]);
			}
			bitmapand1.intersection(bitmapand2);
			int[] array = bitmapand1.toArray();
			bogus += array.length;
		}
		aft = System.currentTimeMillis();
		line += "\t" + df.format((aft - bef) / 1000.0);
		// logical xor + retrieval
		bef = System.currentTimeMillis();
		for (int r = 0; r < repeat; ++r) {
			ConciseSet bitmapand1 = bitmap[0].clone();
			ConciseSet bitmapand2 = bitmap2[0].clone();
			for (int k = 1; k < N; ++k) {
				bitmapand1.symmetricDifference(bitmap[k]);
				bitmapand2.symmetricDifference(bitmap2[k]);
			}
			bitmapand1.intersection(bitmapand2);
			int[] array = bitmapand1.toArray();
			bogus += array.length;
		}
		aft = System.currentTimeMillis();
		line += "\t" + df.format((aft - bef) / 1000.0);

		
		System.out.println(line);
		System.out.println("# ignore this " + bogus);

	}

	public static void testSparseBitmap(int[][] data, int[][] data2,
			int repeat, DecimalFormat df) {
		System.out.println("# simple sparse bitmap implementation");
		System.out
				.println("# size, construction time, time to recover set bits, time to compute unions (OR), intersections (AND) and exclusive unions (XOR) ");
		long bef, aft;
		String line = "";
		int bogus = 0;
		int N = data.length;
		bef = System.currentTimeMillis();
		SparseBitmap[] bitmap = new SparseBitmap[N];
		int size = 0;
		for (int r = 0; r < repeat; ++r) {
			size = 0;
			for (int k = 0; k < N; ++k) {
				bitmap[k] = new SparseBitmap();
				for (int x = 0; x < data[k].length; ++x) {
					bitmap[k].set(data[k][x]);
				}
				size += bitmap[k].sizeInBytes();
			}
		}
		aft = System.currentTimeMillis();
		line += "\t" + size / 1024;
		line += "\t" + df.format((aft - bef) / 1000.0);
		// uncompressing
		bef = System.currentTimeMillis();
		for (int r = 0; r < repeat; ++r)
			for (int k = 0; k < N; ++k) {
				int[] array = bitmap[k].toArray();
				bogus += array.length;
			}
		aft = System.currentTimeMillis();
		line += "\t" + df.format((aft - bef) / 1000.0);

		// Creating and filling the 2nd SparseBitmap index
		SparseBitmap[] bitmap2 = new SparseBitmap[N];
		for (int k = 0; k < N; ++k) {
			bitmap2[k] = new SparseBitmap();
			for (int x = 0; x < data2[k].length; ++x)
				bitmap2[k].set(data2[k][x]);
		}

		// logical or + retrieval
		bef = System.currentTimeMillis();
		for (int r = 0; r < repeat; ++r) {
			SparseBitmap bitmapor1 = new SparseBitmap();
			SparseBitmap bitmapor2 = new SparseBitmap();
			for (int k = 0; k < N; ++k) {
				bitmapor1.or(bitmap[k]);
				bitmapor2.or(bitmap2[k]);
			}
			bitmapor1.or(bitmapor2);
			int[] array = bitmapor1.toArray();
			bogus += array.length;
		}
		aft = System.currentTimeMillis();
		line += "\t" + df.format((aft - bef) / 1000.0);

		// logical xor + retrieval
		bef = System.currentTimeMillis();
		for (int r = 0; r < repeat; ++r) {
			SparseBitmap bitmapxor1 = new SparseBitmap();
			SparseBitmap bitmapxor2 = new SparseBitmap();
			for (int k = 0; k < N; ++k) {
				bitmapxor1.xor(bitmap[k]);
				bitmapxor2.xor(bitmap2[k]);
			}
			bitmapxor1.xor(bitmapxor2);
			int[] array = bitmapxor1.toArray();
			bogus += array.length;
		}
		aft = System.currentTimeMillis();
		String xorTime = "\t" + df.format((aft - bef) / 1000.0);

		// logical and + retrieval
		bef = System.currentTimeMillis();
		for (int r = 0; r < repeat; ++r) {
			for (int k = 1; k < N; ++k) {
				bitmap[0].and(bitmap[k]);
				bitmap2[0].and(bitmap2[k]);
			}
			bitmap[0].and(bitmap2[0]);
			int[] array = bitmap[0].toArray();
			bogus += array.length;
		}
		aft = System.currentTimeMillis();
		line += "\t" + df.format((aft - bef) / 1000.0) + xorTime;

		System.out.println(line);
		System.out.println("# ignore this " + bogus);

	}

	public static void testEWAH64(int[][] data, int[][] data2, int repeat,
			DecimalFormat df) {
		System.out.println("# EWAH using the javaewah library");
		System.out
				.println("# size, construction time, time to recover set bits, time to compute unions  and intersections ");
		long bef, aft;
		String line = "";
		int bogus = 0;
		int N = data.length;
		bef = System.currentTimeMillis();
		EWAHCompressedBitmap[] ewah = new EWAHCompressedBitmap[N];
		int size = 0;
		for (int r = 0; r < repeat; ++r) {
			size = 0;
			for (int k = 0; k < N; ++k) {
				ewah[k] = new EWAHCompressedBitmap();
				for (int x = 0; x < data[k].length; ++x) {
					ewah[k].set(data[k][x]);
				}
				size += ewah[k].sizeInBytes();
			}
		}
		aft = System.currentTimeMillis();
		line += "\t" + size / 1024;
		line += "\t" + df.format((aft - bef) / 1000.0);

		// uncompressing
		bef = System.currentTimeMillis();
		for (int r = 0; r < repeat; ++r)
			for (int k = 0; k < N; ++k) {
				int[] array = ewah[k].toArray();
				bogus += array.length;
			}
		aft = System.currentTimeMillis();
		line += "\t" + df.format((aft - bef) / 1000.0);

		// Creating and filling the 2nd ewah64 index
		EWAHCompressedBitmap[] ewah2 = new EWAHCompressedBitmap[N];
		for (int k = 0; k < N; ++k) {
			ewah2[k] = new EWAHCompressedBitmap();
			for (int x = 0; x < data2[k].length; ++x)
				ewah2[k].set(data2[k][x]);
		}

		// fast logical or + retrieval
		bef = System.currentTimeMillis();
		try {
			for (int r = 0; r < repeat; ++r) {
				EWAHCompressedBitmap ewahor1 = ewah[0].clone();
				EWAHCompressedBitmap ewahor2 = ewah2[0].clone();
				for (int k = 1; k < N; ++k) {
					ewahor1.or(ewah[k]);
					ewahor2.or(ewah2[k]);
				}
				ewahor1.or(ewahor2);
				int[] array = ewahor1.toArray();
				bogus += array.length;
			}
		} catch (CloneNotSupportedException e) {
			System.out.println("bug : clone ewah64 or");
		}
		;
		aft = System.currentTimeMillis();
		line += "\t" + df.format((aft - bef) / 1000.0);

		// fast logical and + retrieval
		bef = System.currentTimeMillis();
		try {
			for (int r = 0; r < repeat; ++r) {
				EWAHCompressedBitmap ewahand1 = ewah[0].clone();
				EWAHCompressedBitmap ewahand2 = ewah2[0].clone();
				for (int k = 1; k < N; ++k) {
					ewahand1.and(ewah[k]);
					ewahand2.and(ewah2[k]);
				}
				ewahand1.and(ewahand2);
				int[] array = ewahand1.toArray();
				bogus += array.length;
			}
		} catch (CloneNotSupportedException e) {
			System.out.println("bug : clone ewah64 and");
		}
		;
		aft = System.currentTimeMillis();
		line += "\t" + df.format((aft - bef) / 1000.0);

		// fast logical xor + retrieval
		bef = System.currentTimeMillis();
		try {
			for (int r = 0; r < repeat; ++r) {
				EWAHCompressedBitmap ewahxor1 = ewah[0].clone();
				EWAHCompressedBitmap ewahxor2 = ewah2[0].clone();
				for (int k = 1; k < N; ++k) {
					ewahxor1.xor(ewah[k]);
					ewahxor2.xor(ewah2[k]);
				}
				ewahxor1.xor(ewahxor2);
				int[] array = ewahxor1.toArray();
				bogus += array.length;
			}
		} catch (CloneNotSupportedException e) {
			System.out.println("bug : clone ewah64 xor");
		}
		;
		aft = System.currentTimeMillis();
		line += "\t" + df.format((aft - bef) / 1000.0);

		System.out.println(line);
		System.out.println("# ignore this " + bogus);

	}

	public static void testEWAH32(int[][] data, int[][] data2, int repeat,
			DecimalFormat df) {
		System.out.println("# EWAH 32-bit using the javaewah library");
		System.out
				.println("# size, construction time, time to recover set bits, time to compute unions  and intersections ");
		long bef, aft;
		String line = "";
		int bogus = 0;
		int N = data.length;
		bef = System.currentTimeMillis();
		EWAHCompressedBitmap32[] ewah = new EWAHCompressedBitmap32[N];
		int size = 0;
		for (int r = 0; r < repeat; ++r) {
			size = 0;
			for (int k = 0; k < N; ++k) {
				ewah[k] = new EWAHCompressedBitmap32();
				for (int x = 0; x < data[k].length; ++x) {
					ewah[k].set(data[k][x]);
				}
				size += ewah[k].sizeInBytes();
			}
		}
		aft = System.currentTimeMillis();
		line += "\t" + size / 1024;
		line += "\t" + df.format((aft - bef) / 1000.0);
		// uncompressing
		bef = System.currentTimeMillis();
		for (int r = 0; r < repeat; ++r)
			for (int k = 0; k < N; ++k) {
				int[] array = ewah[k].toArray();
				bogus += array.length;
			}
		aft = System.currentTimeMillis();
		line += "\t" + df.format((aft - bef) / 1000.0);

		// Creating and filling the 2nd ewah32 index
		EWAHCompressedBitmap32[] ewah2 = new EWAHCompressedBitmap32[N];
		for (int k = 0; k < N; ++k) {
			ewah2[k] = new EWAHCompressedBitmap32();
			for (int x = 0; x < data2[k].length; ++x)
				ewah2[k].set(data2[k][x]);
		}

		// fast logical or + retrieval
		bef = System.currentTimeMillis();
		try {
			for (int r = 0; r < repeat; ++r) {
				EWAHCompressedBitmap32 ewahor1 = ewah[0].clone();
				EWAHCompressedBitmap32 ewahor2 = ewah2[0].clone();
				for (int k = 1; k < N; ++k) {
					ewahor1.or(ewah[k]);
					ewahor2.or(ewah2[k]);
				}
				ewahor1.or(ewahor2);
				int[] array = ewahor1.toArray();
				bogus += array.length;
			}
		} catch (CloneNotSupportedException e) {
			System.out.println("bug : clone ewah32 or");
		}
		;
		aft = System.currentTimeMillis();
		line += "\t" + df.format((aft - bef) / 1000.0);

		// fast logical and + retrieval
		bef = System.currentTimeMillis();
		try {
			for (int r = 0; r < repeat; ++r) {
				EWAHCompressedBitmap32 ewahand1 = ewah[0].clone();
				EWAHCompressedBitmap32 ewahand2 = ewah2[0].clone();
				for (int k = 1; k < N; ++k) {
					ewahand1.and(ewah[k]);
					ewahand2.and(ewah2[k]);
				}
				ewahand1.or(ewahand2);
				int[] array = ewahand1.toArray();
				bogus += array.length;
			}
		} catch (CloneNotSupportedException e) {
			System.out.println("bug : clone ewah32 and");
		}
		;
		aft = System.currentTimeMillis();
		line += "\t" + df.format((aft - bef) / 1000.0);

		// fast logical xor + retrieval
		bef = System.currentTimeMillis();
		try {
			for (int r = 0; r < repeat; ++r) {
				EWAHCompressedBitmap32 ewahxor1 = ewah[0].clone();
				EWAHCompressedBitmap32 ewahxor2 = ewah2[0].clone();
				for (int k = 1; k < N; ++k) {
					ewahxor1.xor(ewah[k]);
					ewahxor2.xor(ewah2[k]);
				}
				ewahxor1.xor(ewahxor2);
				int[] array = ewahxor1.toArray();
				bogus += array.length;
			}
		} catch (CloneNotSupportedException e) {
			System.out.println("bug : clone ewah32 xor");
		}
		;
		aft = System.currentTimeMillis();
		line += "\t" + df.format((aft - bef) / 1000.0);

		System.out.println(line);
		System.out.println("# ignore this " + bogus);

	}

	public static void test(int N, int nbr, int repeat) {
		DecimalFormat df = new DecimalFormat("0.###");
		ClusteredDataGenerator cdg = new ClusteredDataGenerator();
		System.out
				.println("# For each instance, we report the size, the construction time, ");
		System.out.println("# the time required to recover the set bits,");
		System.out
				.println("# and the time required to compute logical ors (unions) between lots of bitmaps.");
		for (int sparsity = 1; sparsity < 31 - nbr; sparsity++) {
			int[][] data = new int[N][];
			int[][] data2 = new int[N][];
			int Max = (1 << (nbr + sparsity));
			System.out.println("# generating random data...");
			// Generating the first set
			int[] inter = cdg.generateClustered(1 << (nbr / 2), Max);
			int counter = 0;
			for (int k = 0; k < N; ++k) {
				data[k] = IntUtil.unite(inter,
						cdg.generateClustered(1 << nbr, Max));
				counter += data[k].length;
			}
			// Generating the 2nd set
			inter = cdg.generateClustered(1 << (nbr / 2), Max);
			counter = 0;
			for (int k = 0; k < N; ++k) {
				data2[k] = IntUtil.unite(inter,
						cdg.generateClustered(1 << nbr, Max));
				counter += data2[k].length;
			}
			System.out.println("# generating random data... ok.");
			System.out.println("#  average set bit per 32-bit word = "
					+ df.format((counter / (data.length / 32.0 * Max))));

			// building
			testBitSet(data, data2, repeat, df);
			testRoaringBitmap(data, data2, repeat, df);
			testWAH32(data, data2, repeat, df);
			testConciseSet(data, data2, repeat, df);
			testSparseBitmap(data, data2, repeat, df);
			testEWAH64(data, data2, repeat, df);
			testEWAH32(data, data2, repeat, df);

			System.out.println();
		}
	}
}
<|MERGE_RESOLUTION|>--- conflicted
+++ resolved
@@ -1,844 +1,766 @@
-package me.lemire.roaringbitmap.experiments;
-
-import it.uniroma3.mat.extendedset.intset.ConciseSet;
-import java.text.DecimalFormat;
-import java.util.BitSet;
-import java.util.Iterator;
-import me.lemire.roaringbitmap.RoaringBitmap;
-import org.devbrat.util.WAHBitSet;
-import sparsebitmap.SparseBitmap;
-import com.googlecode.javaewah.EWAHCompressedBitmap;
-import com.googlecode.javaewah32.EWAHCompressedBitmap32;
-
-public class Benchmark {
-
-	/**
-	 * @param args
-	 */
-	public static void main(String[] args) {
-		test(10, 18, 10);
-<<<<<<< HEAD
-	}	
-=======
-	}
->>>>>>> 7b122d29
-
-	public static void testRoaringBitmap(int[][] data, int[][] data2,
-			int repeat, DecimalFormat df) {
-		System.out.println("# RoaringBitmap");
-		System.out
-				.println("# size, construction time, time to recover set bits, "
-						+ "time to compute unions (OR), intersections (AND) "
-						+ "and exclusive unions (XOR) ");
-		// Calculate the construction time
-		long bef, aft;
-		String line = "";
-		int bogus = 0;
-		int N = data.length;
-		bef = System.currentTimeMillis();
-		RoaringBitmap[] bitmap = new RoaringBitmap[N];
-		int size = 0;
-		for (int r = 0; r < repeat; ++r) {
-			size = 0;
-			for (int k = 0; k < N; ++k) {
-				bitmap[k] = new RoaringBitmap();
-				for (int x = 0; x < data[k].length; ++x) {
-					bitmap[k].set(data[k][x]);
-				}
-				size += bitmap[k].getSizeInBytes();
-			}
-		}
-		aft = System.currentTimeMillis();
-		line += "\t" + size / 1024;
-		line += "\t" + df.format((aft - bef) / 1000.0);
-		for (RoaringBitmap rb : bitmap)
-			rb.validate();
-		// uncompressing
-		bef = System.currentTimeMillis();
-		for (int r = 0; r < repeat; ++r)
-			for (int k = 0; k < N; ++k) {
-				int[] array = bitmap[k].getIntegers();
-				bogus += array.length;
-			}
-		aft = System.currentTimeMillis();
-		line += "\t" + df.format((aft - bef) / 1000.0);
-
-		// Creating and filling the second roaringBitmap index
-		RoaringBitmap[] bitmap2 = new RoaringBitmap[N];
-		for (int k = 0; k < N; ++k) {
-			bitmap2[k] = new RoaringBitmap();
-			for (int x = 0; x < data2[k].length; ++x)
-				bitmap2[k].set(data2[k][x]);
-		}
-		for (RoaringBitmap rb : bitmap2)
-			rb.validate();
-
-		// logical or + retrieval
-		{
-			RoaringBitmap bitmapor1 = bitmap[0].clone();
-			bitmapor1.validate();
-			RoaringBitmap bitmapor2 = bitmap2[0].clone();
-			bitmapor2.validate();
-			for (int k = 1; k < N; ++k) {
-				bitmapor1 = RoaringBitmap.or(bitmapor1, bitmap[k]);
-				bitmapor1.validate();
-				bitmapor2 = RoaringBitmap.or(bitmapor2, bitmap2[k]);
-				bitmapor2.validate();
-			}
-
-			bitmapor1 = RoaringBitmap.or(bitmapor1, bitmapor2);
-			int[] array = bitmapor1.getIntegers();
-			bogus += array.length;
-		}
-
-		bef = System.currentTimeMillis();
-		for (int r = 0; r < repeat; ++r) {
-			RoaringBitmap bitmapor1 = bitmap[0].clone();
-			RoaringBitmap bitmapor2 = bitmap2[0].clone();
-			for (int k = 1; k < N; ++k) {
-				bitmapor1 = RoaringBitmap.or(bitmapor1, bitmap[k]);
-				bitmapor2 = RoaringBitmap.or(bitmapor2, bitmap2[k]);
-			}
-
-			bitmapor1 = RoaringBitmap.or(bitmapor1, bitmapor2);
-			int[] array = bitmapor1.getIntegers();
-			bogus += array.length;
-		}
-
-		aft = System.currentTimeMillis();
-		line += "\t" + df.format((aft - bef) / 1000.0);
-		{
-			RoaringBitmap bitmapand1 = bitmap[0].clone();
-			bitmapand1.validate();
-			RoaringBitmap bitmapand2 = bitmap2[0].clone();
-			bitmapand2.validate();
-			for (int k = 1; k < N; ++k) {
-				bitmapand1 = RoaringBitmap.and(bitmapand1, bitmap[k]);
-				bitmapand1.validate();
-				bitmapand2 = RoaringBitmap.and(bitmapand2, bitmap2[k]);
-				bitmapand2.validate();
-			}
-			bitmapand1 = RoaringBitmap.and(bitmapand1, bitmapand2);
-			bitmapand1.validate();
-			int[] array = bitmapand1.getIntegers();
-			bogus += array.length;
-
-		}
-
-		// logical and + retrieval
-		bef = System.currentTimeMillis();
-		for (int r = 0; r < repeat; ++r) {
-			RoaringBitmap bitmapand1 = bitmap[0].clone();
-			RoaringBitmap bitmapand2 = bitmap2[0].clone();
-			for (int k = 1; k < N; ++k) {
-				bitmapand1 = RoaringBitmap.and(bitmapand1, bitmap[k]);
-				bitmapand2 = RoaringBitmap.and(bitmapand2, bitmap2[k]);
-			}
-			bitmapand1 = RoaringBitmap.and(bitmapand1, bitmapand2);
-			int[] array = bitmapand1.getIntegers();
-			bogus += array.length;
-		}
-		aft = System.currentTimeMillis();
-		line += "\t" + df.format((aft - bef) / 1000.0);
-
-		// logical xor + retrieval
-		{
-			RoaringBitmap bitmapxor1 = bitmap[0].clone();
-			RoaringBitmap bitmapxor2 = bitmap2[0].clone();
-			for (int k = 1; k < N; ++k) {
-				bitmapxor1 = RoaringBitmap.xor(bitmapxor1, bitmap[k]);
-				bitmapxor1.validate();
-				bitmapxor2 = RoaringBitmap.xor(bitmapxor2, bitmap2[k]);
-				bitmapxor2.validate();
-			}
-			bitmapxor1 = RoaringBitmap.xor(bitmapxor1, bitmapxor2);
-			bitmapxor1.validate();
-			int[] array = bitmapxor1.getIntegers();
-			bogus += array.length;
-		}
-
-		bef = System.currentTimeMillis();
-		for (int r = 0; r < repeat; ++r) {
-			RoaringBitmap bitmapxor1 = bitmap[0].clone();
-			RoaringBitmap bitmapxor2 = bitmap2[0].clone();
-			for (int k = 1; k < N; ++k) {
-				bitmapxor1 = RoaringBitmap.xor(bitmapxor1, bitmap[k]);
-				bitmapxor2 = RoaringBitmap.xor(bitmapxor2, bitmap2[k]);
-			}
-			bitmapxor1 = RoaringBitmap.xor(bitmapxor1, bitmapxor2);
-			int[] array = bitmapxor1.getIntegers();
-			bogus += array.length;
-		}
-		aft = System.currentTimeMillis();
-		line += "\t" + df.format((aft - bef) / 1000.0);
-
-		System.out.println(line);
-		System.out.println("# ignore this " + bogus);
-	}
-
-	public static void testBitSet(int[][] data, int[][] data2, int repeat,
-			DecimalFormat df) {
-		System.out.println("# BitSet");
-		System.out
-				.println("# size, construction time, time to recover set bits, "
-						+ "time to compute unions (OR), intersections (AND) "
-						+ "and exclusive unions (XOR) ");
-		long bef, aft;
-		String line = "";
-		int N = data.length;
-		bef = System.currentTimeMillis();
-		BitSet[] bitmap = new BitSet[N];
-		int size = 0;
-		for (int r = 0; r < repeat; ++r) {
-			size = 0;
-			for (int k = 0; k < N; ++k) {
-				bitmap[k] = new BitSet();
-				for (int x = 0; x < data[k].length; ++x) {
-					bitmap[k].set(data[k][x]);
-				}
-				size += bitmap[k].size() / 8;
-			}
-		}
-		aft = System.currentTimeMillis();
-		line += "\t" + size / 1024;
-		line += "\t" + df.format((aft - bef) / 1000.0);
-		// uncompressing
-		bef = System.currentTimeMillis();
-		for (int r = 0; r < repeat; ++r)
-			for (int k = 0; k < N; ++k) {
-				int[] array = new int[bitmap[k].cardinality()];
-				int pos = 0;
-				for (int i = bitmap[k].nextSetBit(0); i >= 0; i = bitmap[k]
-						.nextSetBit(i + 1)) {
-					array[pos++] = i;
-				}
-			}
-		aft = System.currentTimeMillis();
-		line += "\t" + df.format((aft - bef) / 1000.0);
-
-		// Creating and filling the 2nd bitset index
-		BitSet[] bitmap2 = new BitSet[N];
-		for (int k = 0; k < N; ++k) {
-			bitmap2[k] = new BitSet();
-			for (int x = 0; x < data2[k].length; ++x)
-				bitmap2[k].set(data2[k][x]);
-		}
-
-		// logical or + retrieval
-		bef = System.currentTimeMillis();
-		for (int r = 0; r < repeat; ++r) {
-			BitSet bitmapor1 = (BitSet) bitmap[0].clone();
-			BitSet bitmapor2 = (BitSet) bitmap2[0].clone();
-			for (int k = 1; k < N; ++k) {
-				bitmapor1.or(bitmap[k]);
-				bitmapor2.or(bitmap2[k]);
-			}
-			bitmapor1.or(bitmapor2);
-			int[] array = new int[bitmapor1.cardinality()];
-			int pos = 0;
-			for (int i = bitmapor1.nextSetBit(0); i >= 0; i = bitmapor1
-					.nextSetBit(i + 1)) {
-				array[pos++] = i;
-			}
-
-		}
-		aft = System.currentTimeMillis();
-		line += "\t" + df.format((aft - bef) / 1000.0);
-
-		// logical and + retrieval
-		bef = System.currentTimeMillis();
-		for (int r = 0; r < repeat; ++r) {
-			BitSet bitmapand1 = (BitSet) bitmap[0].clone();
-			BitSet bitmapand2 = (BitSet) bitmap2[0].clone();
-			for (int k = 1; k < N; ++k) {
-				bitmapand1.and(bitmap[k]);
-				bitmapand2.and(bitmap2[k]);
-			}
-			bitmapand1.and(bitmapand2);
-			int[] array = new int[bitmapand1.cardinality()];
-			int pos = 0;
-			for (int i = bitmapand1.nextSetBit(0); i >= 0; i = bitmapand1
-					.nextSetBit(i + 1)) {
-				array[pos++] = i;
-			}
-		}
-		aft = System.currentTimeMillis();
-		line += "\t" + df.format((aft - bef) / 1000.0);
-
-		// logical xor + retrieval
-		bef = System.currentTimeMillis();
-		for (int r = 0; r < repeat; ++r) {
-			BitSet bitmapxor1 = (BitSet) bitmap[0].clone();
-			BitSet bitmapxor2 = (BitSet) bitmap2[0].clone();
-			for (int k = 1; k < N; ++k) {
-				bitmapxor1.xor(bitmap[k]);
-				bitmapxor2.xor(bitmap2[k]);
-			}
-			bitmapxor1.xor(bitmapxor2);
-			int[] array = new int[bitmapxor1.cardinality()];
-			int pos = 0;
-			for (int i = bitmapxor1.nextSetBit(0); i >= 0; i = bitmapxor1
-					.nextSetBit(i + 1)) {
-				array[pos++] = i;
-			}
-		}
-		aft = System.currentTimeMillis();
-		line += "\t" + df.format((aft - bef) / 1000.0);
-
-		System.out.println(line);
-	}
-
-	public static void testWAH32(int[][] data, int[][] data2, int repeat,
-			DecimalFormat df) {
-		System.out.println("# WAH 32 bit using the compressedbitset library");
-		System.out
-				.println("# size, construction time, time to recover set bits, "
-						+ "time to compute unions (OR), intersections (AND)");
-		long bef, aft;
-		String line = "";
-		int N = data.length;
-		bef = System.currentTimeMillis();
-		WAHBitSet[] bitmap = new WAHBitSet[N];
-		int size = 0;
-		for (int r = 0; r < repeat; ++r) {
-			size = 0;
-			for (int k = 0; k < N; ++k) {
-				bitmap[k] = new WAHBitSet();
-				for (int x = 0; x < data[k].length; ++x) {
-					bitmap[k].set(data[k][x]);
-				}
-				size += bitmap[k].memSize() * 4;
-			}
-		}
-		aft = System.currentTimeMillis();
-		line += "\t" + size / 1024;
-		line += "\t" + df.format((aft - bef) / 1000.0);
-		// uncompressing
-		bef = System.currentTimeMillis();
-		for (int r = 0; r < repeat; ++r)
-			for (int k = 0; k < N; ++k) {
-				int[] array = new int[bitmap[k].cardinality()];
-				int c = 0;
-				for (@SuppressWarnings("unchecked")
-				Iterator<Integer> i = bitmap[k].iterator(); i.hasNext(); array[c++] = i
-						.next().intValue()) {
-				}
-			}
-		aft = System.currentTimeMillis();
-		line += "\t" + df.format((aft - bef) / 1000.0);
-
-		// Creating and filling the 2nd WAH index
-		WAHBitSet[] bitmap2 = new WAHBitSet[N];
-		for (int k = 0; k < N; ++k) {
-			bitmap2[k] = new WAHBitSet();
-			for (int x = 0; x < data2[k].length; ++x)
-				bitmap2[k].set(data2[k][x]);
-		}
-
-		// logical or + retrieval
-		bef = System.currentTimeMillis();
-		for (int r = 0; r < repeat; ++r) {
-			WAHBitSet bitmapor1 = new WAHBitSet();
-			WAHBitSet bitmapor2 = new WAHBitSet();
-			for (int k = 0; k < N; ++k) {
-				bitmapor1.or(bitmap[k]);
-				bitmapor2.or(bitmap2[k]);
-			}
-			bitmapor1.or(bitmapor2);
-			int[] array = new int[bitmapor1.cardinality()];
-			int c = 0;
-			for (@SuppressWarnings("unchecked")
-			Iterator<Integer> i = bitmapor1.iterator(); i.hasNext(); array[c++] = i
-					.next().intValue()) {
-			}
-		}
-		aft = System.currentTimeMillis();
-		line += "\t" + df.format((aft - bef) / 1000.0);
-
-		// logical and + retrieval
-		bef = System.currentTimeMillis();
-		for (int r = 0; r < repeat; ++r) {
-			WAHBitSet bitmapand1 = bitmap[0];
-			WAHBitSet bitmapand2 = bitmap2[0];
-			for (int k = 1; k < N; ++k) {
-				bitmapand1.and(bitmap[k]);
-				bitmapand2.and(bitmap2[k]);
-			}
-			bitmapand1.and(bitmapand2);
-			int[] array = new int[bitmapand1.cardinality()];
-			int c = 0;
-			for (@SuppressWarnings("unchecked")
-			Iterator<Integer> i = bitmapand1.iterator(); i.hasNext(); array[c++] = i
-					.next().intValue()) {
-			}
-		}
-		aft = System.currentTimeMillis();
-		line += "\t" + df.format((aft - bef) / 1000.0);
-		line += "\tunsupported";
-
-		
-		System.out.println(line);
-	}
-
-	public static void testConciseSet(int[][] data, int[][] data2, int repeat,
-			DecimalFormat df) {
-		System.out
-				.println("# ConciseSet 32 bit using the extendedset_2.2 library");
-		System.out
-				.println("# size, construction time, time to recover set bits, time to compute unions  and intersections ");
-		long bef, aft;
-		String line = "";
-		int bogus = 0;
-
-		int N = data.length;
-		bef = System.currentTimeMillis();
-		ConciseSet[] bitmap = new ConciseSet[N];
-		int size = 0;
-		for (int r = 0; r < repeat; ++r) {
-			size = 0;
-			for (int k = 0; k < N; ++k) {
-				bitmap[k] = new ConciseSet();
-				for (int x = 0; x < data[k].length; ++x) {
-					bitmap[k].add(data[k][x]);
-				}
-				size += (int) (bitmap[k].size() * bitmap[k]
-						.collectionCompressionRatio()) * 4;
-			}
-		}
-		aft = System.currentTimeMillis();
-		line += "\t" + size / 1024;
-		line += "\t" + df.format((aft - bef) / 1000.0);
-		// uncompressing
-		bef = System.currentTimeMillis();
-		for (int r = 0; r < repeat; ++r)
-			for (int k = 0; k < N; ++k) {
-				int[] array = bitmap[k].toArray();
-				bogus += array.length;
-			}
-		aft = System.currentTimeMillis();
-		line += "\t" + df.format((aft - bef) / 1000.0);
-
-		// Creating and filling the 2nd Concise index
-		ConciseSet[] bitmap2 = new ConciseSet[N];
-		for (int k = 0; k < N; ++k) {
-			bitmap2[k] = new ConciseSet();
-			for (int x = 0; x < data2[k].length; ++x)
-				bitmap2[k].add(data2[k][x]);
-		}
-
-		// logical or + retrieval
-		bef = System.currentTimeMillis();
-		for (int r = 0; r < repeat; ++r) {
-			ConciseSet bitmapor1 = bitmap[0].clone();
-			ConciseSet bitmapor2 = bitmap2[0].clone();
-			for (int k = 1; k < N; ++k) {
-				bitmapor1.union(bitmap[k]);
-				bitmapor2.union(bitmap2[k]);
-			}
-			bitmapor1.union(bitmapor2);
-			int[] array = bitmapor1.toArray();
-			bogus += array.length;
-		}
-		aft = System.currentTimeMillis();
-		line += "\t" + df.format((aft - bef) / 1000.0);
-
-		// logical and + retrieval
-		bef = System.currentTimeMillis();
-		for (int r = 0; r < repeat; ++r) {
-			ConciseSet bitmapand1 = bitmap[0].clone();
-			ConciseSet bitmapand2 = bitmap2[0].clone();
-			for (int k = 1; k < N; ++k) {
-				bitmapand1.union(bitmap[k]);
-				bitmapand2.union(bitmap2[k]);
-			}
-			bitmapand1.intersection(bitmapand2);
-			int[] array = bitmapand1.toArray();
-			bogus += array.length;
-		}
-		aft = System.currentTimeMillis();
-		line += "\t" + df.format((aft - bef) / 1000.0);
-		// logical xor + retrieval
-		bef = System.currentTimeMillis();
-		for (int r = 0; r < repeat; ++r) {
-			ConciseSet bitmapand1 = bitmap[0].clone();
-			ConciseSet bitmapand2 = bitmap2[0].clone();
-			for (int k = 1; k < N; ++k) {
-				bitmapand1.symmetricDifference(bitmap[k]);
-				bitmapand2.symmetricDifference(bitmap2[k]);
-			}
-			bitmapand1.intersection(bitmapand2);
-			int[] array = bitmapand1.toArray();
-			bogus += array.length;
-		}
-		aft = System.currentTimeMillis();
-		line += "\t" + df.format((aft - bef) / 1000.0);
-
-		
-		System.out.println(line);
-		System.out.println("# ignore this " + bogus);
-
-	}
-
-	public static void testSparseBitmap(int[][] data, int[][] data2,
-			int repeat, DecimalFormat df) {
-		System.out.println("# simple sparse bitmap implementation");
-		System.out
-				.println("# size, construction time, time to recover set bits, time to compute unions (OR), intersections (AND) and exclusive unions (XOR) ");
-		long bef, aft;
-		String line = "";
-		int bogus = 0;
-		int N = data.length;
-		bef = System.currentTimeMillis();
-		SparseBitmap[] bitmap = new SparseBitmap[N];
-		int size = 0;
-		for (int r = 0; r < repeat; ++r) {
-			size = 0;
-			for (int k = 0; k < N; ++k) {
-				bitmap[k] = new SparseBitmap();
-				for (int x = 0; x < data[k].length; ++x) {
-					bitmap[k].set(data[k][x]);
-				}
-				size += bitmap[k].sizeInBytes();
-			}
-		}
-		aft = System.currentTimeMillis();
-		line += "\t" + size / 1024;
-		line += "\t" + df.format((aft - bef) / 1000.0);
-		// uncompressing
-		bef = System.currentTimeMillis();
-		for (int r = 0; r < repeat; ++r)
-			for (int k = 0; k < N; ++k) {
-				int[] array = bitmap[k].toArray();
-				bogus += array.length;
-			}
-		aft = System.currentTimeMillis();
-		line += "\t" + df.format((aft - bef) / 1000.0);
-
-		// Creating and filling the 2nd SparseBitmap index
-		SparseBitmap[] bitmap2 = new SparseBitmap[N];
-		for (int k = 0; k < N; ++k) {
-			bitmap2[k] = new SparseBitmap();
-			for (int x = 0; x < data2[k].length; ++x)
-				bitmap2[k].set(data2[k][x]);
-		}
-
-		// logical or + retrieval
-		bef = System.currentTimeMillis();
-		for (int r = 0; r < repeat; ++r) {
-			SparseBitmap bitmapor1 = new SparseBitmap();
-			SparseBitmap bitmapor2 = new SparseBitmap();
-			for (int k = 0; k < N; ++k) {
-				bitmapor1.or(bitmap[k]);
-				bitmapor2.or(bitmap2[k]);
-			}
-			bitmapor1.or(bitmapor2);
-			int[] array = bitmapor1.toArray();
-			bogus += array.length;
-		}
-		aft = System.currentTimeMillis();
-		line += "\t" + df.format((aft - bef) / 1000.0);
-
-		// logical xor + retrieval
-		bef = System.currentTimeMillis();
-		for (int r = 0; r < repeat; ++r) {
-			SparseBitmap bitmapxor1 = new SparseBitmap();
-			SparseBitmap bitmapxor2 = new SparseBitmap();
-			for (int k = 0; k < N; ++k) {
-				bitmapxor1.xor(bitmap[k]);
-				bitmapxor2.xor(bitmap2[k]);
-			}
-			bitmapxor1.xor(bitmapxor2);
-			int[] array = bitmapxor1.toArray();
-			bogus += array.length;
-		}
-		aft = System.currentTimeMillis();
-		String xorTime = "\t" + df.format((aft - bef) / 1000.0);
-
-		// logical and + retrieval
-		bef = System.currentTimeMillis();
-		for (int r = 0; r < repeat; ++r) {
-			for (int k = 1; k < N; ++k) {
-				bitmap[0].and(bitmap[k]);
-				bitmap2[0].and(bitmap2[k]);
-			}
-			bitmap[0].and(bitmap2[0]);
-			int[] array = bitmap[0].toArray();
-			bogus += array.length;
-		}
-		aft = System.currentTimeMillis();
-		line += "\t" + df.format((aft - bef) / 1000.0) + xorTime;
-
-		System.out.println(line);
-		System.out.println("# ignore this " + bogus);
-
-	}
-
-	public static void testEWAH64(int[][] data, int[][] data2, int repeat,
-			DecimalFormat df) {
-		System.out.println("# EWAH using the javaewah library");
-		System.out
-				.println("# size, construction time, time to recover set bits, time to compute unions  and intersections ");
-		long bef, aft;
-		String line = "";
-		int bogus = 0;
-		int N = data.length;
-		bef = System.currentTimeMillis();
-		EWAHCompressedBitmap[] ewah = new EWAHCompressedBitmap[N];
-		int size = 0;
-		for (int r = 0; r < repeat; ++r) {
-			size = 0;
-			for (int k = 0; k < N; ++k) {
-				ewah[k] = new EWAHCompressedBitmap();
-				for (int x = 0; x < data[k].length; ++x) {
-					ewah[k].set(data[k][x]);
-				}
-				size += ewah[k].sizeInBytes();
-			}
-		}
-		aft = System.currentTimeMillis();
-		line += "\t" + size / 1024;
-		line += "\t" + df.format((aft - bef) / 1000.0);
-
-		// uncompressing
-		bef = System.currentTimeMillis();
-		for (int r = 0; r < repeat; ++r)
-			for (int k = 0; k < N; ++k) {
-				int[] array = ewah[k].toArray();
-				bogus += array.length;
-			}
-		aft = System.currentTimeMillis();
-		line += "\t" + df.format((aft - bef) / 1000.0);
-
-		// Creating and filling the 2nd ewah64 index
-		EWAHCompressedBitmap[] ewah2 = new EWAHCompressedBitmap[N];
-		for (int k = 0; k < N; ++k) {
-			ewah2[k] = new EWAHCompressedBitmap();
-			for (int x = 0; x < data2[k].length; ++x)
-				ewah2[k].set(data2[k][x]);
-		}
-
-		// fast logical or + retrieval
-		bef = System.currentTimeMillis();
-		try {
-			for (int r = 0; r < repeat; ++r) {
-				EWAHCompressedBitmap ewahor1 = ewah[0].clone();
-				EWAHCompressedBitmap ewahor2 = ewah2[0].clone();
-				for (int k = 1; k < N; ++k) {
-					ewahor1.or(ewah[k]);
-					ewahor2.or(ewah2[k]);
-				}
-				ewahor1.or(ewahor2);
-				int[] array = ewahor1.toArray();
-				bogus += array.length;
-			}
-		} catch (CloneNotSupportedException e) {
-			System.out.println("bug : clone ewah64 or");
-		}
-		;
-		aft = System.currentTimeMillis();
-		line += "\t" + df.format((aft - bef) / 1000.0);
-
-		// fast logical and + retrieval
-		bef = System.currentTimeMillis();
-		try {
-			for (int r = 0; r < repeat; ++r) {
-				EWAHCompressedBitmap ewahand1 = ewah[0].clone();
-				EWAHCompressedBitmap ewahand2 = ewah2[0].clone();
-				for (int k = 1; k < N; ++k) {
-					ewahand1.and(ewah[k]);
-					ewahand2.and(ewah2[k]);
-				}
-				ewahand1.and(ewahand2);
-				int[] array = ewahand1.toArray();
-				bogus += array.length;
-			}
-		} catch (CloneNotSupportedException e) {
-			System.out.println("bug : clone ewah64 and");
-		}
-		;
-		aft = System.currentTimeMillis();
-		line += "\t" + df.format((aft - bef) / 1000.0);
-
-		// fast logical xor + retrieval
-		bef = System.currentTimeMillis();
-		try {
-			for (int r = 0; r < repeat; ++r) {
-				EWAHCompressedBitmap ewahxor1 = ewah[0].clone();
-				EWAHCompressedBitmap ewahxor2 = ewah2[0].clone();
-				for (int k = 1; k < N; ++k) {
-					ewahxor1.xor(ewah[k]);
-					ewahxor2.xor(ewah2[k]);
-				}
-				ewahxor1.xor(ewahxor2);
-				int[] array = ewahxor1.toArray();
-				bogus += array.length;
-			}
-		} catch (CloneNotSupportedException e) {
-			System.out.println("bug : clone ewah64 xor");
-		}
-		;
-		aft = System.currentTimeMillis();
-		line += "\t" + df.format((aft - bef) / 1000.0);
-
-		System.out.println(line);
-		System.out.println("# ignore this " + bogus);
-
-	}
-
-	public static void testEWAH32(int[][] data, int[][] data2, int repeat,
-			DecimalFormat df) {
-		System.out.println("# EWAH 32-bit using the javaewah library");
-		System.out
-				.println("# size, construction time, time to recover set bits, time to compute unions  and intersections ");
-		long bef, aft;
-		String line = "";
-		int bogus = 0;
-		int N = data.length;
-		bef = System.currentTimeMillis();
-		EWAHCompressedBitmap32[] ewah = new EWAHCompressedBitmap32[N];
-		int size = 0;
-		for (int r = 0; r < repeat; ++r) {
-			size = 0;
-			for (int k = 0; k < N; ++k) {
-				ewah[k] = new EWAHCompressedBitmap32();
-				for (int x = 0; x < data[k].length; ++x) {
-					ewah[k].set(data[k][x]);
-				}
-				size += ewah[k].sizeInBytes();
-			}
-		}
-		aft = System.currentTimeMillis();
-		line += "\t" + size / 1024;
-		line += "\t" + df.format((aft - bef) / 1000.0);
-		// uncompressing
-		bef = System.currentTimeMillis();
-		for (int r = 0; r < repeat; ++r)
-			for (int k = 0; k < N; ++k) {
-				int[] array = ewah[k].toArray();
-				bogus += array.length;
-			}
-		aft = System.currentTimeMillis();
-		line += "\t" + df.format((aft - bef) / 1000.0);
-
-		// Creating and filling the 2nd ewah32 index
-		EWAHCompressedBitmap32[] ewah2 = new EWAHCompressedBitmap32[N];
-		for (int k = 0; k < N; ++k) {
-			ewah2[k] = new EWAHCompressedBitmap32();
-			for (int x = 0; x < data2[k].length; ++x)
-				ewah2[k].set(data2[k][x]);
-		}
-
-		// fast logical or + retrieval
-		bef = System.currentTimeMillis();
-		try {
-			for (int r = 0; r < repeat; ++r) {
-				EWAHCompressedBitmap32 ewahor1 = ewah[0].clone();
-				EWAHCompressedBitmap32 ewahor2 = ewah2[0].clone();
-				for (int k = 1; k < N; ++k) {
-					ewahor1.or(ewah[k]);
-					ewahor2.or(ewah2[k]);
-				}
-				ewahor1.or(ewahor2);
-				int[] array = ewahor1.toArray();
-				bogus += array.length;
-			}
-		} catch (CloneNotSupportedException e) {
-			System.out.println("bug : clone ewah32 or");
-		}
-		;
-		aft = System.currentTimeMillis();
-		line += "\t" + df.format((aft - bef) / 1000.0);
-
-		// fast logical and + retrieval
-		bef = System.currentTimeMillis();
-		try {
-			for (int r = 0; r < repeat; ++r) {
-				EWAHCompressedBitmap32 ewahand1 = ewah[0].clone();
-				EWAHCompressedBitmap32 ewahand2 = ewah2[0].clone();
-				for (int k = 1; k < N; ++k) {
-					ewahand1.and(ewah[k]);
-					ewahand2.and(ewah2[k]);
-				}
-				ewahand1.or(ewahand2);
-				int[] array = ewahand1.toArray();
-				bogus += array.length;
-			}
-		} catch (CloneNotSupportedException e) {
-			System.out.println("bug : clone ewah32 and");
-		}
-		;
-		aft = System.currentTimeMillis();
-		line += "\t" + df.format((aft - bef) / 1000.0);
-
-		// fast logical xor + retrieval
-		bef = System.currentTimeMillis();
-		try {
-			for (int r = 0; r < repeat; ++r) {
-				EWAHCompressedBitmap32 ewahxor1 = ewah[0].clone();
-				EWAHCompressedBitmap32 ewahxor2 = ewah2[0].clone();
-				for (int k = 1; k < N; ++k) {
-					ewahxor1.xor(ewah[k]);
-					ewahxor2.xor(ewah2[k]);
-				}
-				ewahxor1.xor(ewahxor2);
-				int[] array = ewahxor1.toArray();
-				bogus += array.length;
-			}
-		} catch (CloneNotSupportedException e) {
-			System.out.println("bug : clone ewah32 xor");
-		}
-		;
-		aft = System.currentTimeMillis();
-		line += "\t" + df.format((aft - bef) / 1000.0);
-
-		System.out.println(line);
-		System.out.println("# ignore this " + bogus);
-
-	}
-
-	public static void test(int N, int nbr, int repeat) {
-		DecimalFormat df = new DecimalFormat("0.###");
-		ClusteredDataGenerator cdg = new ClusteredDataGenerator();
-		System.out
-				.println("# For each instance, we report the size, the construction time, ");
-		System.out.println("# the time required to recover the set bits,");
-		System.out
-				.println("# and the time required to compute logical ors (unions) between lots of bitmaps.");
-		for (int sparsity = 1; sparsity < 31 - nbr; sparsity++) {
-			int[][] data = new int[N][];
-			int[][] data2 = new int[N][];
-			int Max = (1 << (nbr + sparsity));
-			System.out.println("# generating random data...");
-			// Generating the first set
-			int[] inter = cdg.generateClustered(1 << (nbr / 2), Max);
-			int counter = 0;
-			for (int k = 0; k < N; ++k) {
-				data[k] = IntUtil.unite(inter,
-						cdg.generateClustered(1 << nbr, Max));
-				counter += data[k].length;
-			}
-			// Generating the 2nd set
-			inter = cdg.generateClustered(1 << (nbr / 2), Max);
-			counter = 0;
-			for (int k = 0; k < N; ++k) {
-				data2[k] = IntUtil.unite(inter,
-						cdg.generateClustered(1 << nbr, Max));
-				counter += data2[k].length;
-			}
-			System.out.println("# generating random data... ok.");
-			System.out.println("#  average set bit per 32-bit word = "
-					+ df.format((counter / (data.length / 32.0 * Max))));
-
-			// building
-			testBitSet(data, data2, repeat, df);
-			testRoaringBitmap(data, data2, repeat, df);
-			testWAH32(data, data2, repeat, df);
-			testConciseSet(data, data2, repeat, df);
-			testSparseBitmap(data, data2, repeat, df);
-			testEWAH64(data, data2, repeat, df);
-			testEWAH32(data, data2, repeat, df);
-
-			System.out.println();
-		}
-	}
-}
+package me.lemire.roaringbitmap.experiments;
+
+import it.uniroma3.mat.extendedset.intset.ConciseSet;
+
+import java.text.DecimalFormat;
+import java.util.BitSet;
+import java.util.Iterator;
+
+import me.lemire.roaringbitmap.RoaringBitmap;
+
+import org.devbrat.util.WAHBitSet;
+import sparsebitmap.SparseBitmap;
+import com.googlecode.javaewah.EWAHCompressedBitmap;
+import com.googlecode.javaewah32.EWAHCompressedBitmap32;
+
+public class Benchmark {
+
+	/**
+	 * @param args
+	 */
+	public static void main(String[] args) {
+		test(10, 18, 10);
+	}	
+
+	public static void testRoaringBitmap(int[][] data, int[][] data2, int repeat, DecimalFormat df) {
+		System.out.println("# RoaringBitmap");
+		System.out.println("# size, construction time, time to recover set bits, " +
+						"time to compute unions (OR), intersections (AND) " +
+						"and exclusive unions (XOR) ");
+		//Calculate the construction time
+		long bef, aft;		
+		String line = "";		
+		int bogus  = 0;
+		int N = data.length;
+		bef = System.currentTimeMillis();
+		RoaringBitmap[] bitmap = new RoaringBitmap[N];
+		int size = 0;
+		for (int r = 0; r < repeat; ++r) {
+			size = 0;
+			for (int k = 0; k < N; ++k) {
+				bitmap[k] = new RoaringBitmap();
+				for (int x = 0; x < data[k].length; ++x) {
+					bitmap[k].set(data[k][x]);
+				}
+				size += bitmap[k].getSizeInBytes();
+			}
+		}
+		aft = System.currentTimeMillis();
+		line += "\t" + size / 1024;
+		line += "\t" + df.format((aft - bef) / 1000.0);
+		for(RoaringBitmap rb: bitmap) rb.validate();
+		// uncompressing
+		bef = System.currentTimeMillis();
+		for (int r = 0; r < repeat; ++r)
+			for (int k = 0; k < N; ++k) {
+				int[] array = bitmap[k].getIntegers();
+				bogus += array.length;
+			}
+		aft = System.currentTimeMillis();
+		line += "\t" + df.format((aft - bef) / 1000.0);
+		
+		//Creating and filling the second roaringBitmap index
+		RoaringBitmap[] bitmap2 = new RoaringBitmap[N];
+		for (int k = 0; k < N; ++k) {
+			bitmap2[k] = new RoaringBitmap();
+			for (int x = 0; x < data2[k].length; ++x)
+				bitmap2[k].set(data2[k][x]);						
+		}
+		for(RoaringBitmap rb: bitmap2) rb.validate();	
+		
+		// logical or + retrieval
+		{
+			RoaringBitmap bitmapor1 =  bitmap[0].clone();
+			 bitmapor1.validate();
+			RoaringBitmap bitmapor2 =  bitmap2[0].clone();
+			bitmapor2.validate();
+		for (int k = 1; k < N; ++k) {				
+			bitmapor1 = RoaringBitmap.or(bitmapor1,bitmap[k]);
+			bitmapor1.validate();
+			bitmapor2 = RoaringBitmap.or(bitmapor2,bitmap2[k]);
+			bitmapor2.validate();
+		}
+
+		bitmapor1 = RoaringBitmap.or(bitmapor1,bitmapor2);
+		int[] array = bitmapor1.getIntegers();
+		bogus += array.length;
+		}
+			
+
+		bef = System.currentTimeMillis();
+		for (int r = 0; r < repeat; ++r) {
+			RoaringBitmap bitmapor1 =  bitmap[0].clone();
+			RoaringBitmap bitmapor2 =  bitmap2[0].clone();
+		for (int k = 1; k < N; ++k) {				
+			bitmapor1 = RoaringBitmap.or(bitmapor1,bitmap[k]);
+			bitmapor2 = RoaringBitmap.or(bitmapor2,bitmap2[k]);
+		}
+
+		bitmapor1 = RoaringBitmap.or(bitmapor1,bitmapor2);
+		int[] array = bitmapor1.getIntegers();
+		bogus += array.length;
+		}
+			
+		aft = System.currentTimeMillis();
+		line += "\t" + df.format((aft - bef) / 1000.0);
+		{
+			RoaringBitmap bitmapand1 = bitmap[0].clone();
+			bitmapand1.validate();
+			RoaringBitmap bitmapand2 = bitmap2[0].clone();
+			bitmapand2.validate();
+			for (int k = 1; k < N; ++k) {				
+				bitmapand1 = RoaringBitmap.and(bitmapand1, bitmap[k]);
+				bitmapand1.validate();
+				bitmapand2 = RoaringBitmap.and(bitmapand2, bitmap2[k]);
+				bitmapand2.validate();
+			}
+			bitmapand1 = RoaringBitmap.and(bitmapand1, bitmapand2);
+			bitmapand1.validate();
+			int[] array = bitmapand1.getIntegers();
+			bogus += array.length;
+	
+		}
+		
+		// logical and + retrieval
+		bef = System.currentTimeMillis();
+		for (int r = 0; r < repeat; ++r) {
+			RoaringBitmap bitmapand1 = bitmap[0].clone();
+			RoaringBitmap bitmapand2 = bitmap2[0].clone();
+			for (int k = 1; k < N; ++k) {				
+				bitmapand1 = RoaringBitmap.and(bitmapand1, bitmap[k]);
+				bitmapand2 = RoaringBitmap.and(bitmapand2, bitmap2[k]);
+			}
+			bitmapand1 = RoaringBitmap.and(bitmapand1, bitmapand2);
+			int[] array = bitmapand1.getIntegers();
+			bogus += array.length;	
+		}
+		aft = System.currentTimeMillis();
+		line += "\t" + df.format((aft - bef) / 1000.0);
+		
+		// logical xor + retrieval
+		{
+			RoaringBitmap bitmapxor1 = bitmap[0].clone();
+			RoaringBitmap bitmapxor2 = bitmap2[0].clone();
+			for (int k = 1; k < N; ++k) {				
+				bitmapxor1 =RoaringBitmap.xor( bitmapxor1,bitmap[k]);
+				bitmapxor1.validate();
+				bitmapxor2 = RoaringBitmap.xor( bitmapxor2,bitmap2[k]);
+				bitmapxor2.validate();
+			}
+			bitmapxor1 = RoaringBitmap.xor( bitmapxor1,bitmapxor2);
+			bitmapxor1.validate();
+			int[] array = bitmapxor1.getIntegers();		
+			bogus += array.length;
+		}
+
+		bef = System.currentTimeMillis();
+				for (int r = 0; r < repeat; ++r) {
+					RoaringBitmap bitmapxor1 = bitmap[0].clone();
+					RoaringBitmap bitmapxor2 = bitmap2[0].clone();
+					for (int k = 1; k < N; ++k) {				
+						bitmapxor1 =RoaringBitmap.xor( bitmapxor1,bitmap[k]);
+						bitmapxor2 = RoaringBitmap.xor( bitmapxor2,bitmap2[k]);
+					}
+					bitmapxor1 = RoaringBitmap.xor( bitmapxor1,bitmapxor2);
+					int[] array = bitmapxor1.getIntegers();		
+					bogus += array.length;
+				}
+				aft = System.currentTimeMillis();
+				line += "\t" + df.format((aft - bef) / 1000.0);
+
+		System.out.println(line);	
+		System.out.println("# ignore this "+bogus);
+	}
+	
+	public static void testBitSet(int[][] data, int[][] data2, int repeat, DecimalFormat df) {
+		System.out.println("# BitSet");
+		System.out.println("# size, construction time, time to recover set bits, " +
+						"time to compute unions (OR), intersections (AND) " +
+						"and exclusive unions (XOR) ");
+		long bef, aft;
+		String line = "";		
+		int N = data.length;
+		bef = System.currentTimeMillis();
+		BitSet[] bitmap = new BitSet[N];
+		int size = 0;
+		for (int r = 0; r < repeat; ++r) {
+			size = 0;
+			for (int k = 0; k < N; ++k) {
+				bitmap[k] = new BitSet();
+				for (int x = 0; x < data[k].length; ++x) {
+					bitmap[k].set(data[k][x]);
+				}
+				size += bitmap[k].size() / 8;
+			}
+		}
+		aft = System.currentTimeMillis();
+		line += "\t" + size / 1024;
+		line += "\t" + df.format((aft - bef) / 1000.0);
+		// uncompressing
+		bef = System.currentTimeMillis();
+		for (int r = 0; r < repeat; ++r)
+			for (int k = 0; k < N; ++k) {
+				int[] array = new int[bitmap[k].cardinality()];
+				int pos = 0;
+				for (int i = bitmap[k].nextSetBit(0); i >= 0; i = bitmap[k]
+						.nextSetBit(i + 1)) {
+					array[pos++] = i;
+				}
+			}
+		aft = System.currentTimeMillis();
+		line += "\t" + df.format((aft - bef) / 1000.0);
+		
+		//Creating and filling the 2nd bitset index
+		BitSet[] bitmap2 = new BitSet[N];
+		for (int k = 0; k < N; ++k) {
+			bitmap2[k] = new BitSet();
+			for (int x = 0; x < data2[k].length; ++x)
+				bitmap2[k].set(data2[k][x]);						
+		}
+		
+		// logical or + retrieval
+		bef = System.currentTimeMillis();
+		for (int r = 0; r < repeat; ++r) {
+		BitSet bitmapor1 = (BitSet) bitmap[0].clone();
+		BitSet bitmapor2 = (BitSet) bitmap2[0].clone();
+		for (int k = 1; k < N; ++k) {				
+			bitmapor1.or(bitmap[k]);
+			bitmapor2.or(bitmap2[k]);
+		}
+		bitmapor1.or(bitmapor2);
+		int[] array = new int[bitmapor1.cardinality()];
+		int pos = 0;
+		for (int i = bitmapor1.nextSetBit(0); i >= 0; i = bitmapor1
+					.nextSetBit(i + 1)) {
+			array[pos++] = i;
+		}
+				   
+		}	
+		aft = System.currentTimeMillis();
+		line += "\t" + df.format((aft - bef) / 1000.0);
+		
+		// logical and + retrieval
+		bef = System.currentTimeMillis();
+		for (int r = 0; r < repeat; ++r) {
+			BitSet bitmapand1 = (BitSet) bitmap[0].clone();
+			BitSet bitmapand2 = (BitSet) bitmap2[0].clone();
+			for (int k = 1; k < N; ++k) {				
+				bitmapand1.and(bitmap[k]);
+				bitmapand2.and(bitmap2[k]);
+			}
+			bitmapand1.and(bitmapand2);
+			int[] array = new int[bitmapand1.cardinality()];
+			int pos = 0;
+			for (int i = bitmapand1.nextSetBit(0); i >= 0; i = bitmapand1
+						.nextSetBit(i + 1)) {
+				array[pos++] = i;
+			}					   
+		}
+		aft = System.currentTimeMillis();
+		line += "\t" + df.format((aft - bef) / 1000.0);
+		
+		// logical xor + retrieval
+				bef = System.currentTimeMillis();
+				for (int r = 0; r < repeat; ++r) {
+					BitSet bitmapxor1 = (BitSet) bitmap[0].clone();
+					BitSet bitmapxor2 = (BitSet) bitmap2[0].clone();
+					for (int k = 1; k < N; ++k) {				
+						bitmapxor1.xor(bitmap[k]);
+						bitmapxor2.xor(bitmap2[k]);
+					}
+					bitmapxor1.xor(bitmapxor2);
+					int[] array = new int[bitmapxor1.cardinality()];
+					int pos = 0;
+					for (int i = bitmapxor1.nextSetBit(0); i >= 0; i = bitmapxor1
+								.nextSetBit(i + 1)) {
+						array[pos++] = i;
+					}					   
+				}
+				aft = System.currentTimeMillis();
+				line += "\t" + df.format((aft - bef) / 1000.0);
+
+		System.out.println(line);		
+	}
+
+	public static void testWAH32(int[][] data, int[][] data2, int repeat, DecimalFormat df) {
+		System.out.println("# WAH 32 bit using the compressedbitset library");
+		System.out.println("# size, construction time, time to recover set bits, " +
+						"time to compute unions (OR), intersections (AND)");
+		long bef, aft;
+		String line = "";		
+		int N = data.length;
+		bef = System.currentTimeMillis();
+		WAHBitSet[] bitmap = new WAHBitSet[N];
+		int size = 0;
+		for (int r = 0; r < repeat; ++r) {
+			size = 0;
+			for (int k = 0; k < N; ++k) {
+				bitmap[k] = new WAHBitSet();
+				for (int x = 0; x < data[k].length; ++x) {
+					bitmap[k].set(data[k][x]);
+				}
+				size += bitmap[k].memSize()*4;
+			}
+		}
+		aft = System.currentTimeMillis();
+		line += "\t" + size / 1024;
+		line += "\t" + df.format((aft - bef) / 1000.0);
+		// uncompressing
+		bef = System.currentTimeMillis();
+		for (int r = 0; r < repeat; ++r)
+			for (int k = 0; k < N; ++k) {
+				int[] array = new int[bitmap[k].cardinality()];
+				int c = 0;
+				for (@SuppressWarnings("unchecked")
+				Iterator<Integer> i = bitmap[k].iterator(); i.hasNext(); 
+						array[c++] = i.next().intValue()) {}
+			}
+		aft = System.currentTimeMillis();
+		line += "\t" + df.format((aft - bef) / 1000.0);
+		
+		//Creating and filling the 2nd WAH index
+		WAHBitSet[] bitmap2 = new WAHBitSet[N];
+		for (int k = 0; k < N; ++k) {
+			bitmap2[k] = new WAHBitSet();
+			for (int x = 0; x < data2[k].length; ++x)
+				bitmap2[k].set(data2[k][x]);						
+		}
+		
+		// logical or + retrieval
+		bef = System.currentTimeMillis();
+		for (int r = 0; r < repeat; ++r) {
+		WAHBitSet bitmapor1 = new WAHBitSet();		
+		WAHBitSet bitmapor2 = new WAHBitSet();
+		for (int k = 0; k < N; ++k) {				
+			bitmapor1.or(bitmap[k]);
+			bitmapor2.or(bitmap2[k]);
+		}
+		bitmapor1.or(bitmapor2);
+		int[] array = new int[bitmapor1.cardinality()];
+		int c = 0;
+		for (@SuppressWarnings("unchecked")
+		Iterator<Integer> i = bitmapor1.iterator(); i.hasNext(); 
+				array[c++] = i.next().intValue()) {  }				   
+		}	
+		aft = System.currentTimeMillis();
+		line += "\t" + df.format((aft - bef) / 1000.0);
+				
+		// logical and + retrieval
+				bef = System.currentTimeMillis();
+				for (int r = 0; r < repeat; ++r) {
+				WAHBitSet bitmapand1 = bitmap[0];
+				WAHBitSet bitmapand2 = bitmap2[0];
+				for (int k = 1; k < N; ++k) {				
+					bitmapand1.and(bitmap[k]);
+					bitmapand2.and(bitmap2[k]);
+				}
+				bitmapand1.and(bitmapand2);
+				int[] array = new int[bitmapand1.cardinality()];
+				int c = 0;
+				for (@SuppressWarnings("unchecked")
+				Iterator<Integer> i = bitmapand1.iterator(); i.hasNext(); 
+						array[c++] = i.next().intValue()) {  }						   
+				}	
+				aft = System.currentTimeMillis();
+				line += "\t" + df.format((aft - bef) / 1000.0);			
+
+		System.out.println(line);		
+	}
+
+	public static void testConciseSet(int[][] data, int[][] data2, int repeat, DecimalFormat df) {
+		System.out
+				.println("# ConciseSet 32 bit using the extendedset_2.2 library");
+		System.out
+				.println("# size, construction time, time to recover set bits, time to compute unions  and intersections ");
+		long bef, aft;
+		String line = "";
+		
+		int N = data.length;
+		bef = System.currentTimeMillis();
+		ConciseSet[] bitmap = new ConciseSet[N];
+		int size = 0;
+		for (int r = 0; r < repeat; ++r) {
+			size = 0;
+			for (int k = 0; k < N; ++k) {
+				bitmap[k] = new ConciseSet();
+				for (int x = 0; x < data[k].length; ++x) {
+					bitmap[k].add(data[k][x]);
+				}
+				size += (int) (bitmap[k].size() * bitmap[k]
+						.collectionCompressionRatio()) * 4;
+			}
+		}
+		aft = System.currentTimeMillis();
+		line += "\t" + size / 1024;
+		line += "\t" + df.format((aft - bef) / 1000.0);
+		// uncompressing
+		bef = System.currentTimeMillis();
+		for (int r = 0; r < repeat; ++r)
+			for (int k = 0; k < N; ++k) {
+				int[] array = bitmap[k].toArray();				
+			}
+		aft = System.currentTimeMillis();
+		line += "\t" + df.format((aft - bef) / 1000.0);
+		
+		//Creating and filling the 2nd Concise index
+		ConciseSet[] bitmap2 = new ConciseSet[N];
+		for (int k = 0; k < N; ++k) {
+			bitmap2[k] = new ConciseSet();
+			for (int x = 0; x < data2[k].length; ++x)
+				bitmap2[k].add(data2[k][x]);						
+			}
+				
+		// logical or + retrieval
+		bef = System.currentTimeMillis();
+		for (int r = 0; r < repeat; ++r) {
+			ConciseSet bitmapor1 = bitmap[0].clone();
+			ConciseSet bitmapor2 = bitmap2[0].clone();
+			for (int k = 1; k < N; ++k) {				
+				bitmapor1.union(bitmap[k]);
+				bitmapor2.union(bitmap2[k]);
+			}
+			bitmapor1.union(bitmapor2);
+			int[] array = bitmapor1.toArray();									   
+			}	
+		aft = System.currentTimeMillis();
+		line += "\t" + df.format((aft - bef) / 1000.0);
+				
+		// logical and + retrieval
+		bef = System.currentTimeMillis();
+		for (int r = 0; r < repeat; ++r) {
+			ConciseSet bitmapand1 = bitmap[0].clone();
+			ConciseSet bitmapand2 = bitmap2[0].clone();
+			for (int k = 1; k < N; ++k) {				
+				bitmapand1.union(bitmap[k]);
+				bitmapand2.union(bitmap2[k]);
+			}
+			bitmapand1.intersection(bitmapand2);
+			int[] array = bitmapand1.toArray();									   
+		}	
+		aft = System.currentTimeMillis();
+		line += "\t" + df.format((aft - bef) / 1000.0);
+		System.out.println(line);
+	}
+	
+	public static void testSparseBitmap(int[][] data, int[][] data2, int repeat, DecimalFormat df) {
+		System.out.println("# simple sparse bitmap implementation");
+		System.out
+				.println("# size, construction time, time to recover set bits, time to compute unions (OR), intersections (AND) and exclusive unions (XOR) ");
+		long bef, aft;
+		String line = "";
+		int N = data.length;
+		bef = System.currentTimeMillis();
+		SparseBitmap[] bitmap = new SparseBitmap[N];
+		int size = 0;
+		for (int r = 0; r < repeat; ++r) {
+			size = 0;
+			for (int k = 0; k < N; ++k) {
+				bitmap[k] = new SparseBitmap();
+				for (int x = 0; x < data[k].length; ++x) {
+					bitmap[k].set(data[k][x]);
+				}
+				size += bitmap[k].sizeInBytes();
+			}
+		}
+		aft = System.currentTimeMillis();
+		line += "\t" + size / 1024;
+		line += "\t" + df.format((aft - bef) / 1000.0);
+		// uncompressing
+		bef = System.currentTimeMillis();
+		for (int r = 0; r < repeat; ++r)
+			for (int k = 0; k < N; ++k) {
+				int[] array = bitmap[k].toArray();
+			}
+		aft = System.currentTimeMillis();
+		line += "\t" + df.format((aft - bef) / 1000.0);
+		
+		//Creating and filling the 2nd SparseBitmap index
+		SparseBitmap[] bitmap2 = new SparseBitmap[N];
+		for (int k = 0; k < N; ++k) {
+			bitmap2[k] = new SparseBitmap();
+			for (int x = 0; x < data2[k].length; ++x)
+			bitmap2[k].set(data2[k][x]);						
+		}
+		
+		// logical or + retrieval
+		bef = System.currentTimeMillis();
+		for (int r = 0; r < repeat; ++r) {
+			SparseBitmap bitmapor1 = new SparseBitmap();
+			SparseBitmap bitmapor2 = new SparseBitmap();
+			for (int k = 0; k < N; ++k) {				
+				bitmapor1.or(bitmap[k]);
+				bitmapor2.or(bitmap2[k]);
+			}
+		bitmapor1.or(bitmapor2);
+				int[] array = bitmapor1.toArray();
+			}
+		aft = System.currentTimeMillis();
+		line += "\t" + df.format((aft - bef) / 1000.0);
+		
+		// logical xor + retrieval
+		bef = System.currentTimeMillis();
+		for (int r = 0; r < repeat; ++r) {
+			SparseBitmap bitmapxor1 = new SparseBitmap();
+			SparseBitmap bitmapxor2 = new SparseBitmap();
+			for (int k = 0; k < N; ++k) {				
+				bitmapxor1.xor(bitmap[k]);
+				bitmapxor2.xor(bitmap2[k]);
+			}
+		bitmapxor1.xor(bitmapxor2);
+				int[] array = bitmapxor1.toArray();
+			}
+		aft = System.currentTimeMillis();
+		String xorTime = "\t" + df.format((aft - bef) / 1000.0);
+		
+		// logical and + retrieval
+		bef = System.currentTimeMillis();
+		for (int r = 0; r < repeat; ++r) {			
+			for (int k = 1; k < N; ++k) {				
+				bitmap[0].and(bitmap[k]);
+				bitmap2[0].and(bitmap2[k]);
+			}
+		bitmap[0].and(bitmap2[0]);
+		int[] array = bitmap[0].toArray();
+		}
+		aft = System.currentTimeMillis();
+		line += "\t" + df.format((aft - bef) / 1000.0) + xorTime;
+
+		System.out.println(line);		
+	}
+
+	public static void testEWAH64(int[][] data, int[][] data2, int repeat, DecimalFormat df) {
+		System.out.println("# EWAH using the javaewah library");
+		System.out
+				.println("# size, construction time, time to recover set bits, time to compute unions  and intersections ");
+		long bef, aft;
+		String line = "";		
+		int N = data.length;
+		bef = System.currentTimeMillis();
+		EWAHCompressedBitmap[] ewah = new EWAHCompressedBitmap[N];
+		int size = 0;
+		for (int r = 0; r < repeat; ++r) {
+			size = 0;
+			for (int k = 0; k < N; ++k) {
+				ewah[k] = new EWAHCompressedBitmap();
+				for (int x = 0; x < data[k].length; ++x) {
+					ewah[k].set(data[k][x]);
+				}
+				size += ewah[k].sizeInBytes();
+			}
+		}
+		aft = System.currentTimeMillis();
+		line += "\t" + size / 1024;
+		line += "\t" + df.format((aft - bef) / 1000.0);
+		
+		// uncompressing
+		bef = System.currentTimeMillis();
+		for (int r = 0; r < repeat; ++r)
+			for (int k = 0; k < N; ++k) {
+				int[] array = ewah[k].toArray();
+			}
+		aft = System.currentTimeMillis();
+		line += "\t" + df.format((aft - bef) / 1000.0);
+
+		//Creating and filling the 2nd ewah64 index
+		EWAHCompressedBitmap[] ewah2 = new EWAHCompressedBitmap[N];
+		for (int k = 0; k < N; ++k) {
+			ewah2[k] = new EWAHCompressedBitmap();
+			for (int x = 0; x < data2[k].length; ++x)
+				ewah2[k].set(data2[k][x]);						
+		}
+		
+		// fast logical or + retrieval
+		bef = System.currentTimeMillis();
+		try {
+		for (int r = 0; r < repeat; ++r) {
+			EWAHCompressedBitmap ewahor1 = (EWAHCompressedBitmap) ewah[0].clone();
+			EWAHCompressedBitmap ewahor2 = (EWAHCompressedBitmap) ewah2[0].clone();
+			for (int k = 1; k < N; ++k) {				
+				ewahor1.or(ewah[k]);
+				ewahor2.or(ewah2[k]);
+			}
+		ewahor1.or(ewahor2);
+		int[] array = ewahor1.toArray();
+		}
+		}catch(CloneNotSupportedException e){System.out.println("bug : clone ewah64 or");};		
+		aft = System.currentTimeMillis();
+		line += "\t" + df.format((aft - bef) / 1000.0);			
+
+		// fast logical and + retrieval
+		bef = System.currentTimeMillis();
+		try {
+		for (int r = 0; r < repeat; ++r) {
+			EWAHCompressedBitmap ewahand1 = (EWAHCompressedBitmap) ewah[0].clone();
+			EWAHCompressedBitmap ewahand2 = (EWAHCompressedBitmap) ewah2[0].clone();
+			for (int k = 1; k < N; ++k) {				
+				ewahand1.and(ewah[k]);
+				ewahand2.and(ewah2[k]);
+			}
+		ewahand1.and(ewahand2);
+		int[] array = ewahand1.toArray();
+		}
+		}catch(CloneNotSupportedException e){System.out.println("bug : clone ewah64 and");};		
+		aft = System.currentTimeMillis();
+		line += "\t" + df.format((aft - bef) / 1000.0);
+		
+		// fast logical xor + retrieval
+		bef = System.currentTimeMillis();
+		try {
+		for (int r = 0; r < repeat; ++r) {
+			EWAHCompressedBitmap ewahxor1 = (EWAHCompressedBitmap) ewah[0].clone();
+			EWAHCompressedBitmap ewahxor2 = (EWAHCompressedBitmap) ewah2[0].clone();
+			for (int k = 1; k < N; ++k) {				
+				ewahxor1.xor(ewah[k]);
+				ewahxor2.xor(ewah2[k]);
+			}
+		ewahxor1.xor(ewahxor2);
+		int[] array = ewahxor1.toArray();
+		}
+		}catch(CloneNotSupportedException e){System.out.println("bug : clone ewah64 xor");};		
+		aft = System.currentTimeMillis();
+		line += "\t" + df.format((aft - bef) / 1000.0);		
+		
+		System.out.println(line);
+	}
+
+	public static void testEWAH32(int[][] data, int[][] data2, int repeat, DecimalFormat df) {
+		System.out.println("# EWAH 32-bit using the javaewah library");
+		System.out
+				.println("# size, construction time, time to recover set bits, time to compute unions  and intersections ");
+		long bef, aft;
+		String line = "";
+		long bogus = 0;
+		int N = data.length;
+		bef = System.currentTimeMillis();
+		EWAHCompressedBitmap32[] ewah = new EWAHCompressedBitmap32[N];
+		int size = 0;
+		for (int r = 0; r < repeat; ++r) {
+			size = 0;
+			for (int k = 0; k < N; ++k) {
+				ewah[k] = new EWAHCompressedBitmap32();
+				for (int x = 0; x < data[k].length; ++x) {
+					ewah[k].set(data[k][x]);
+				}
+				size += ewah[k].sizeInBytes();
+			}
+		}
+		aft = System.currentTimeMillis();
+		line += "\t" + size / 1024;
+		line += "\t" + df.format((aft - bef) / 1000.0);
+		// uncompressing
+		bef = System.currentTimeMillis();
+		for (int r = 0; r < repeat; ++r)
+			for (int k = 0; k < N; ++k) {
+				int[] array = ewah[k].toArray();
+				bogus += array.length;
+			}
+		aft = System.currentTimeMillis();
+		line += "\t" + df.format((aft - bef) / 1000.0);
+		
+		//Creating and filling the 2nd ewah32 index
+		EWAHCompressedBitmap32[] ewah2 = new EWAHCompressedBitmap32[N];
+		for (int k = 0; k < N; ++k) {
+			ewah2[k] = new EWAHCompressedBitmap32();
+			for (int x = 0; x < data2[k].length; ++x)
+				ewah2[k].set(data2[k][x]);						
+		}
+		
+		// fast logical or + retrieval
+		bef = System.currentTimeMillis();
+		try {
+		for (int r = 0; r < repeat; ++r) {
+			EWAHCompressedBitmap32 ewahor1 = (EWAHCompressedBitmap32) ewah[0].clone();
+			EWAHCompressedBitmap32 ewahor2 = (EWAHCompressedBitmap32) ewah2[0].clone();
+			for (int k = 1; k < N; ++k) {				
+				ewahor1.or(ewah[k]);
+				ewahor2.or(ewah2[k]);
+			}
+		ewahor1.or(ewahor2);
+		int[] array = ewahor1.toArray();
+		}
+		}catch(CloneNotSupportedException e){System.out.println("bug : clone ewah32 or");};		
+		aft = System.currentTimeMillis();
+		line += "\t" + df.format((aft - bef) / 1000.0);
+		
+		// fast logical and + retrieval
+		bef = System.currentTimeMillis();
+		try {
+		for (int r = 0; r < repeat; ++r) {
+			EWAHCompressedBitmap32 ewahand1 = (EWAHCompressedBitmap32) ewah[0].clone();
+			EWAHCompressedBitmap32 ewahand2 = (EWAHCompressedBitmap32) ewah2[0].clone();
+			for (int k = 1; k < N; ++k) {				
+				ewahand1.and(ewah[k]);
+				ewahand2.and(ewah2[k]);
+			}
+		ewahand1.or(ewahand2);
+		int[] array = ewahand1.toArray();
+		}
+		}catch(CloneNotSupportedException e){System.out.println("bug : clone ewah32 and");};		
+		aft = System.currentTimeMillis();
+		line += "\t" + df.format((aft - bef) / 1000.0);
+		
+		// fast logical xor + retrieval
+		bef = System.currentTimeMillis();
+		try {
+		for (int r = 0; r < repeat; ++r) {
+			EWAHCompressedBitmap32 ewahxor1 = (EWAHCompressedBitmap32) ewah[0].clone();
+			EWAHCompressedBitmap32 ewahxor2 = (EWAHCompressedBitmap32) ewah2[0].clone();
+			for (int k = 1; k < N; ++k) {				
+				ewahxor1.xor(ewah[k]);
+				ewahxor2.xor(ewah2[k]);
+			}
+		ewahxor1.xor(ewahxor2);
+		int[] array = ewahxor1.toArray();
+		}
+		}catch(CloneNotSupportedException e){System.out.println("bug : clone ewah32 xor");};		
+		aft = System.currentTimeMillis();
+		line += "\t" + df.format((aft - bef) / 1000.0);		
+
+		System.out.println(line);
+	}
+	
+	public static void test(int N, int nbr, int repeat) {
+		DecimalFormat df = new DecimalFormat("0.###");
+		ClusteredDataGenerator cdg = new ClusteredDataGenerator();
+		System.out.println("# For each instance, we report the size, the construction time, ");
+		System.out.println("# the time required to recover the set bits,");
+		System.out
+				.println("# and the time required to compute logical ors (unions) between lots of bitmaps.");
+		for (int sparsity = 1; sparsity < 31 - nbr; sparsity++) {
+			int[][] data = new int[N][];
+			int[][] data2 = new int[N][];
+			int Max = (1 << (nbr + sparsity));
+			System.out.println("# generating random data...");
+			//Generating the first set
+			int[] inter = cdg.generateClustered(1 << (nbr / 2), Max);
+			int counter = 0;
+			for (int k = 0; k < N; ++k) {
+				data[k] = IntUtil.unite(inter,
+						cdg.generateClustered(1 << nbr, Max));
+				counter += data[k].length;
+			}
+			//Generating the 2nd set
+			inter = cdg.generateClustered(1 << (nbr / 2), Max);
+			counter = 0;
+			for (int k = 0; k < N; ++k) {
+				data2[k] = IntUtil.unite(inter,
+						cdg.generateClustered(1 << nbr, Max));
+				counter += data2[k].length;
+			}
+			System.out.println("# generating random data... ok.");
+			System.out.println("#  average set bit per 32-bit word = "
+					+ df.format((counter / (data.length / 32.0 * Max))));
+
+			// building			
+			testBitSet(data, data2, repeat, df);
+			testRoaringBitmap(data, data2, repeat, df);
+			testWAH32(data, data2, repeat, df);
+			testConciseSet(data, data2, repeat, df);
+			testSparseBitmap(data, data2, repeat, df);
+			testEWAH64(data, data2, repeat, df);
+			testEWAH32(data, data2, repeat, df);
+			
+			System.out.println();
+		}
+	}
+}