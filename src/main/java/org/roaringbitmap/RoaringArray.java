--- conflicted
+++ resolved
@@ -5,7 +5,6 @@
 
 package org.roaringbitmap;
 
-import org.roaringbitmap.buffer.BufferUtil;
 
 import java.io.*;
 import java.util.Arrays;
@@ -66,9 +65,9 @@
      *                    copying
      */
     protected void appendCopiesUntil(RoaringArray sourceArray, short stoppingKey) {
-        int stopKey = stoppingKey;
+    	int stopKey = Util.toIntUnsigned(stoppingKey);
         for (int i = 0; i < sourceArray.size; ++i) {
-            if (sourceArray.array[i].key >= stopKey)
+        	if (Util.toIntUnsigned(sourceArray.array[i].key) >= stopKey)
                 break;
             extendArray(1);
             this.array[this.size++] = new Element(sourceArray.array[i].key, sourceArray.array[i].value.clone());
@@ -178,14 +177,14 @@
         int lower = pos + 1;
 
         // special handling for a possibly common sequential case
-        if (lower >= size || array[lower].key >= x) {
+        if (lower >= size || Util.toIntUnsigned(array[lower].key) >= Util.toIntUnsigned(x)) {
             return lower;
         }
 
         int spansize = 1; // could set larger
         // bootstrap an upper limit
 
-        while (lower + spansize < size && array[lower + spansize].key < x)
+        while (lower + spansize < size && Util.toIntUnsigned(array[lower + spansize].key) < Util.toIntUnsigned(x))
             spansize *= 2; // hoping for compiler will reduce to shift
         int upper = (lower + spansize < size) ? lower + spansize : size - 1;
 
@@ -195,7 +194,7 @@
             return upper;
         }
 
-        if (array[upper].key < x) {// means array has no item key >= x
+        if (Util.toIntUnsigned(array[upper].key) < Util.toIntUnsigned(x)) {// means array has no item key >= x
             return size;
         }
 
@@ -208,7 +207,7 @@
             int mid = (lower + upper) / 2;
             if (array[mid].key == x)
                 return mid;
-            else if (array[mid].key < x)
+            else if (Util.toIntUnsigned(array[mid].key) < Util.toIntUnsigned(x))
                 lower = mid;
             else
                 upper = mid;
@@ -279,19 +278,10 @@
     private int binarySearch(int begin, int end, short key) {
         int low = begin;
         int high = end - 1;
-<<<<<<< HEAD
-        int ikey = key;
-
-        while (low <= high) {
-            int middleIndex = (low + high) >>> 1;
-            int middleValue = array[middleIndex].key;
-
-=======
-        int ikey = Util.toIntUnsigned(key);
+        final int ikey = Util.toIntUnsigned(key);
         while (low <= high) {
             int middleIndex = (low + high) >>> 1;        	
             int middleValue = Util.toIntUnsigned(array[middleIndex].key);            
->>>>>>> bfe49eaf
             if (middleValue < ikey)
                 low = middleIndex + 1;
             else if (middleValue > ikey)
@@ -511,7 +501,7 @@
         }
         @Override
 		public int compareTo(Element o) {
-			return this.key - o.key;
+        	return Util.toIntUnsigned(this.key) - Util.toIntUnsigned(o.key);
 		}
     }
     
@@ -540,7 +530,7 @@
 			@Override
 			public int compareTo(ContainerPointer o) {
 				if (key() != o.key())
-					return key() - o.key();
+					return Util.toIntUnsigned(key()) - Util.toIntUnsigned(o.key());
 				return o.getContainer().getCardinality()
 						- getContainer().getCardinality();
 			}
