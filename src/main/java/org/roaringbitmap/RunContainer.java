/*
 * (c) the authors
 * Licensed under the Apache License, Version 2.0.
 */
package org.roaringbitmap;

import java.io.*;
import java.util.Arrays;
import java.util.Iterator;



/**
 * This container takes the form of runs of consecutive values (effectively,
 * run-length encoding).
 * 
 * Adding and removing content from this container might make it wasteful
 * so regular calls to "runOptimize" might be warranted.
 */
public final class RunContainer extends Container implements Cloneable {
    private static final int DEFAULT_INIT_SIZE = 4;
    private static final boolean ENABLE_GALLOPING_AND = false;

    private short[] valueslength;// we interleave values and lengths, so 
    // that if you have the values 11,12,13,14,15, you store that as 11,4 where 4 means that beyond 11 itself, there are
    // 4 contiguous values that follows.
    // Other example: e.g., 1, 10, 20,0, 31,2 would be a concise representation of  1, 2, ..., 11, 20, 31, 32, 33

    int nbrruns = 0;// how many runs, this number should fit in 16 bits.

    private static final long serialVersionUID = 1L;

    private RunContainer(int nbrruns, short[] valueslength) {
        this.nbrruns = nbrruns;
        this.valueslength = Arrays.copyOf(valueslength, valueslength.length);
    }

    @Override
    public String toString() {
        StringBuffer sb = new StringBuffer();
        for(int k = 0; k < this.nbrruns; ++k) {
            sb.append("[");
            sb.append(Util.toIntUnsigned(this.getValue(k)));
            sb.append(",");
            sb.append(Util.toIntUnsigned(this.getValue(k)) +
                    Util.toIntUnsigned(this.getLength(k)));
            sb.append("]");
        }
        return sb.toString();
    }

    /**
     * Construct a new RunContainer backed by the provided array. Note
     * that if you modify the RunContainer a new array may be produced.
     * 
     * @param array
     *            array where the data is stored
     * @param numRuns
     *            number of runs (each using 2 shorts in the buffer)
     *            
     */
    public RunContainer(final short[] array,
            final int numRuns) {
        if (array.length < 2*numRuns)
            throw new RuntimeException(
                    "Mismatch between buffer and numRuns");
        this.nbrruns = numRuns;
        this.valueslength = array;
    }



    // lower-level specialized implementations might be faster
    protected RunContainer( ShortIterator sIt, int nbrRuns) {
        this.nbrruns = nbrRuns;
        valueslength = new short[ 2*nbrRuns];
        if (nbrRuns == 0) return;

        int prevVal = -2; 
        int runLen=0;
        int runCount=0;
        while (sIt.hasNext()) {
            int curVal = Util.toIntUnsigned(sIt.next());
            if (curVal == prevVal+1)
                ++runLen;
            else {
                if (runCount > 0)
                    setLength(runCount-1, (short) runLen); 
                setValue(runCount, (short) curVal);
                runLen=0;
                ++runCount;
            }
            prevVal = curVal;
        }
        setLength(runCount-1, (short) runLen);
    }

    // convert a bitmap container to a run container somewhat efficiently.
    protected RunContainer( BitmapContainer bc, int nbrRuns) {
        this.nbrruns = nbrRuns;
        valueslength = new short[ 2*nbrRuns];
        if (nbrRuns == 0) return;
        
        int longCtr = 0;  // index of current long in bitmap
        long curWord = bc.bitmap[0];  //its value
        int runCount=0;
        while (true) {
            // potentially multiword advance to first 1 bit
            while (curWord == 0L && longCtr < bc.bitmap.length-1)
                curWord = bc.bitmap[ ++longCtr];
            
            if (curWord == 0L) {
                // wrap up, no more runs
                return;
            }
            int localRunStart = Long.numberOfTrailingZeros(curWord);
            int runStart = localRunStart   + 64*longCtr;
            // stuff 1s into number's LSBs
            long curWordWith1s = curWord | ((1L << runStart) - 1);
            
            // find the next 0, potentially in a later word
            int runEnd = 0;
            while (curWordWith1s == -1L && longCtr < bc.bitmap.length-1)
                curWordWith1s = bc.bitmap[++longCtr];
            
            if (curWordWith1s == -1L) {
                // a final unterminated run of 1s (32 of them)
                runEnd = Long.numberOfTrailingZeros(~curWordWith1s) + longCtr*64;
                setValue(runCount, (short) runStart);
                setLength(runCount, (short) (runEnd-runStart-1));
                return;
            }
            int localRunEnd = Long.numberOfTrailingZeros(~curWordWith1s);
            runEnd = localRunEnd + longCtr*64;
            setValue(runCount, (short) runStart);
            setLength(runCount, (short) (runEnd-runStart-1));
            runCount++;
            // now, zero out everything right of runEnd.
            
            curWord = (curWordWith1s >>> localRunEnd) << localRunEnd;
            // We've lathered and rinsed, so repeat...
        }
    }


    @Override
    int numberOfRuns() {
        return nbrruns;
    }

    
    // convert to bitmap or array *if needed*
    private Container toEfficientContainer() {
        int sizeAsRunContainer = RunContainer.serializedSizeInBytes(this.nbrruns);
        int sizeAsBitmapContainer = BitmapContainer.serializedSizeInBytes(0);
        int card = this.getCardinality();
        int sizeAsArrayContainer = ArrayContainer.serializedSizeInBytes(card);
        if(sizeAsRunContainer <= Math.min(sizeAsBitmapContainer, sizeAsArrayContainer))
            return this;
        if(card <= ArrayContainer.DEFAULT_MAX_SIZE) {
            ArrayContainer answer = new ArrayContainer(card);
            answer.cardinality=0;
            for (int rlepos=0; rlepos < this.nbrruns; ++rlepos) {
                int runStart = Util.toIntUnsigned(this.getValue(rlepos));
                int runEnd = runStart + Util.toIntUnsigned(this.getLength(rlepos));

                for (int runValue = runStart; runValue <= runEnd; ++runValue) {
                    answer.content[answer.cardinality++] = (short) runValue;
                }
            }
            return answer;
        }
        BitmapContainer answer = new BitmapContainer();
        for (int rlepos=0; rlepos < this.nbrruns; ++rlepos) {
            int start = Util.toIntUnsigned(this.getValue(rlepos));
            int end = start + Util.toIntUnsigned(this.getLength(rlepos)) + 1;
            Util.setBitmapRange(answer.bitmap, start, end); 
        }
        answer.cardinality = card;
        return answer;
    }

    // convert to bitmap  *if needed* (useful if you know it can't be an array)
    private Container toBitmapIfNeeded() {
        int sizeAsRunContainer = RunContainer.serializedSizeInBytes(this.nbrruns);
        int sizeAsBitmapContainer = BitmapContainer.serializedSizeInBytes(0);
        if(sizeAsBitmapContainer > sizeAsRunContainer) return this;
        int card = this.getCardinality();
        BitmapContainer answer = new BitmapContainer();
        for (int rlepos=0; rlepos < this.nbrruns; ++rlepos) {
            int start = Util.toIntUnsigned(this.getValue(rlepos));
            int end = start + Util.toIntUnsigned(this.getLength(rlepos)) + 1;
            Util.setBitmapRange(answer.bitmap, start, end); 
        }
        answer.cardinality = card;
        return answer;
    }


    /**
     * Convert the container to either a Bitmap or an Array Container, depending
     * on the cardinality.
     * @param card the current cardinality
     * @return new container
     */
    Container toBitmapOrArrayContainer(int card) {
        //int card = this.getCardinality();
        if(card <= ArrayContainer.DEFAULT_MAX_SIZE) {
            ArrayContainer answer = new ArrayContainer(card);
            answer.cardinality=0;
            for (int rlepos=0; rlepos < this.nbrruns; ++rlepos) {
                int runStart = Util.toIntUnsigned(this.getValue(rlepos));
                int runEnd = runStart + Util.toIntUnsigned(this.getLength(rlepos));

                for (int runValue = runStart; runValue <= runEnd; ++runValue) {
                    answer.content[answer.cardinality++] = (short) runValue;
                }
            }
            return answer;
        }
        BitmapContainer answer = new BitmapContainer();
        for (int rlepos=0; rlepos < this.nbrruns; ++rlepos) {
            int start = Util.toIntUnsigned(this.getValue(rlepos));
            int end = start + Util.toIntUnsigned(this.getLength(rlepos)) + 1;
            Util.setBitmapRange(answer.bitmap, start, end); 
        }
        answer.cardinality = card;
        return answer;
    }




    /** 
     *  Convert to Array or Bitmap container if the serialized form would be shorter.
     *  Exactly the same functionality as toEfficientContainer.
     */

    @Override
    public Container runOptimize() {
        return toEfficientContainer();
    }

    private void increaseCapacity() {
        int newCapacity = (valueslength.length == 0) ? DEFAULT_INIT_SIZE : valueslength.length < 64 ? valueslength.length * 2
                : valueslength.length < 1024 ? valueslength.length * 3 / 2
                        : valueslength.length * 5 / 4;
        short[] nv = new short[newCapacity];
        System.arraycopy(valueslength, 0, nv, 0, 2 * nbrruns);
        valueslength = nv;
    }
    
 // Push all values length to the end of the array (resize array if needed)
    private void copyToOffset(int offset) {
        final int minCapacity = 2 * (offset + nbrruns) ;
        if (valueslength.length < minCapacity) {
            // expensive case where we need to reallocate
            int newCapacity = valueslength.length;
            while (newCapacity < minCapacity) {
                newCapacity = (newCapacity == 0) ? DEFAULT_INIT_SIZE
                        : newCapacity < 64 ? newCapacity * 2
                        : newCapacity < 1024 ? newCapacity * 3 / 2
                        : newCapacity * 5 / 4;
            }
            short[] newvalueslength = new short[newCapacity];
            copyValuesLength(this.valueslength, 0, newvalueslength, offset, nbrruns);
            this.valueslength = newvalueslength;
        } else {
            // efficient case where we just copy 
            copyValuesLength(this.valueslength, 0, this.valueslength, offset, nbrruns);
        }
    }


    // not actually used anywhere, but potentially useful
    protected void ensureCapacity(int minNbRuns) {
        final int minCapacity = 2 * minNbRuns;
        if(valueslength.length < minCapacity) {
            int newCapacity = valueslength.length;
            while (newCapacity < minCapacity) {
                newCapacity = (newCapacity == 0) ? DEFAULT_INIT_SIZE
                        : newCapacity < 64 ? newCapacity * 2
                        : newCapacity < 1024 ? newCapacity * 3 / 2
                        : newCapacity * 5 / 4;
            }
            short[] nv = new short[newCapacity];
            copyValuesLength(valueslength, 0, nv, 0, nbrruns);
            valueslength = nv;
        }
    }

    /**
     * Create a container with default capacity
     */
    public RunContainer() {
        this(DEFAULT_INIT_SIZE);
    }

    /**
     * Create an array container with specified capacity
     *
     * @param capacity The capacity of the container
     */
    public RunContainer(final int capacity) {
        valueslength = new short[2 * capacity];
    }


    @Override
    public Iterator<Short> iterator() {
        final ShortIterator i  = getShortIterator();
        return new Iterator<Short>() {

            @Override
            public boolean hasNext() {
                return  i.hasNext();
            }

            @Override
            public Short next() {
                return i.next();
            }

            @Override
            public void remove() {
                i.remove();
            }
        };

    }

    @Override
    public void writeExternal(ObjectOutput out) throws IOException {
        serialize(out);

    }

    @Override
    public void readExternal(ObjectInput in) throws IOException,
    ClassNotFoundException {
        deserialize(in);
    }

    @Override
    public Container flip(short x) {
        if(this.contains(x))
            return this.remove(x);
        else return this.add(x);
    }

    @Override
    public Container add(short k) {
        // TODO: it might be better and simpler to do return toBitmapOrArrayContainer(getCardinality()).add(k)
        // but note that some unit tests use this method to build up test runcontainers without calling runOptimize
        int index = unsignedInterleavedBinarySearch(valueslength, 0, nbrruns, k);
        if(index >= 0) return this;// already there
        index = - index - 2;// points to preceding value, possibly -1
        if(index >= 0) {// possible match
            int offset = Util.toIntUnsigned(k) - Util.toIntUnsigned(getValue(index));
            int le =     Util.toIntUnsigned(getLength(index)); 
            if(offset <= le) return this;
            if(offset == le + 1) {
                // we may need to fuse
                if(index + 1 < nbrruns) {
                    if(Util.toIntUnsigned(getValue(index + 1))  == Util.toIntUnsigned(k) + 1) {
                        // indeed fusion is needed
                        setLength(index, (short) (getValue(index + 1) + getLength(index + 1) - getValue(index)));
                        recoverRoomAtIndex(index + 1);
                        return this;
                    }
                }
                incrementLength(index);
                return this;
            }
            if(index + 1 < nbrruns) {
                // we may need to fuse
                if(Util.toIntUnsigned(getValue(index + 1))  == Util.toIntUnsigned(k) + 1) {
                    // indeed fusion is needed
                    setValue(index+1, k);
                    setLength(index+1, (short) (getLength(index + 1) + 1));
                    return this;
                }
            }
        }
        if(index == -1) {
            // we may need to extend the first run
            if(0 < nbrruns) {
                if(getValue(0)  == k + 1) {
                    incrementLength(0);
                    decrementValue(0);
                    return this;
                }
            }
        }
        makeRoomAtIndex(index + 1); 
        setValue(index + 1, k);
        setLength(index + 1, (short) 0);
        return this;
    }

    @Override
    public Container add(int begin, int end) {
        RunContainer rc = (RunContainer) clone();
        return rc.iadd(begin, end);
    }

    @Override
    public Container and(ArrayContainer x) {
        ArrayContainer ac = new ArrayContainer(x.cardinality);
        if(this.nbrruns == 0) return ac;
        int rlepos = 0;
        int arraypos = 0;

        int rleval = Util.toIntUnsigned(this.getValue(rlepos));
        int rlelength = Util.toIntUnsigned(this.getLength(rlepos));        
        while(arraypos < x.cardinality)  {
            int arrayval = Util.toIntUnsigned(x.content[arraypos]);
            while(rleval + rlelength < arrayval) {// this will frequently be false
                ++rlepos;
                if(rlepos == this.nbrruns) {
                    return ac;// we are done
                }
                rleval = Util.toIntUnsigned(this.getValue(rlepos));
                rlelength = Util.toIntUnsigned(this.getLength(rlepos));
            }
            if(rleval > arrayval)  {
                arraypos = Util.advanceUntil(x.content,arraypos,x.cardinality,this.getValue(rlepos));
            } else {
                ac.content[ac.cardinality] = (short) arrayval;
                ac.cardinality++;
                arraypos++;
            }
        }
        return ac;
    }



    @Override
    public Container and(BitmapContainer x) {
        // could be implemented as return toBitmapOrArrayContainer().iand(x);
        int card = this.getCardinality();
        if (card <=  ArrayContainer.DEFAULT_MAX_SIZE) {
            // result can only be an array (assuming that we never make a RunContainer)
            ArrayContainer answer = new ArrayContainer(card);
            answer.cardinality=0;
            for (int rlepos=0; rlepos < this.nbrruns; ++rlepos) {
                int runStart = Util.toIntUnsigned(this.getValue(rlepos));
                int runEnd = runStart + Util.toIntUnsigned(this.getLength(rlepos));
                for (int runValue = runStart; runValue <= runEnd; ++runValue) {
                    if ( x.contains((short) runValue)) {// it looks like contains() should be cheap enough if accessed sequentially
                        answer.content[answer.cardinality++] = (short) runValue;
                    }
                }
            }
            return answer;
        }
        // we expect the answer to be a bitmap (if we are lucky)
        BitmapContainer answer = x.clone();
        int start = 0;
        for(int rlepos = 0; rlepos < this.nbrruns; ++rlepos ) {
            int end = Util.toIntUnsigned(this.getValue(rlepos));
            Util.resetBitmapRange(answer.bitmap, start, end);  // had been x.bitmap
            start = end + Util.toIntUnsigned(this.getLength(rlepos)) + 1;
        }
        Util.resetBitmapRange(answer.bitmap, start, Util.maxLowBitAsInteger() + 1);   // had been x.bitmap
        answer.computeCardinality();
        if(answer.getCardinality() > ArrayContainer.DEFAULT_MAX_SIZE)
            return answer;
        else return answer.toArrayContainer();
    }


    @Override
    public Container andNot(BitmapContainer x) {
        //could be implemented as toTemporaryBitmap().iandNot(x);
        int card = this.getCardinality();
        if (card <=  ArrayContainer.DEFAULT_MAX_SIZE) {
            // result can only be an array (assuming that we never make a RunContainer)
            ArrayContainer answer = new ArrayContainer(card);
            answer.cardinality=0;
            for (int rlepos=0; rlepos < this.nbrruns; ++rlepos) {
                int runStart = Util.toIntUnsigned(this.getValue(rlepos));
                int runEnd = runStart + Util.toIntUnsigned(this.getLength(rlepos));
                for (int runValue = runStart; runValue <= runEnd; ++runValue) {
                    if ( ! x.contains((short) runValue)) {// it looks like contains() should be cheap enough if accessed sequentially
                        answer.content[answer.cardinality++] = (short) runValue;
                    }
                }
            }
            return answer;
        }
        // we expect the answer to be a bitmap (if we are lucky)
        BitmapContainer answer = x.clone();
        int lastPos = 0;
        for (int rlepos = 0; rlepos < this.nbrruns; ++rlepos) {
            int start = Util.toIntUnsigned(this.getValue(rlepos));
            int end = start + Util.toIntUnsigned(this.getLength(rlepos)) + 1;
            Util.resetBitmapRange(answer.bitmap, lastPos, start); 
            Util.flipBitmapRange(answer.bitmap, start, end);
            lastPos = end;
        }
        Util.resetBitmapRange(answer.bitmap, lastPos, answer.bitmap.length*64);
        answer.computeCardinality();
        if (answer.getCardinality() > ArrayContainer.DEFAULT_MAX_SIZE)
            return answer;
        else
            return answer.toArrayContainer();
    }


    @Override
    public Container andNot(ArrayContainer x) {
        // when x is small, we guess that the result will still be a run container
        final int arbitrary_threshold = 32; // this is arbitrary
        if(x.getCardinality() < arbitrary_threshold)
            return lazyandNot(x).toEfficientContainer();
        // otherwise we generate either an array or bitmap container
        final int card = getCardinality();
        if(card <= ArrayContainer.DEFAULT_MAX_SIZE) {
            // if the cardinality is small, we construct the solution in place
            ArrayContainer ac = new ArrayContainer(card);
            ac.cardinality = Util.unsignedDifference(this.getShortIterator(), x.getShortIterator(), ac.content);
            return ac;
        }
        // otherwise, we generate a bitmap
        return toBitmapOrArrayContainer(card).iandNot(x);
    }



    @Override
    public void clear() {
        nbrruns = 0;
    }

    @Override
    public Container clone() {
        return new RunContainer(nbrruns, valueslength);
    }

    @Override
    public boolean contains(short x) {
        int index = unsignedInterleavedBinarySearch(valueslength, 0, nbrruns, x);
        if(index >= 0) return true;
        index = - index - 2; // points to preceding value, possibly -1
        if (index != -1)  {// possible match
            int offset = Util.toIntUnsigned(x) - Util.toIntUnsigned(getValue(index));
            int le =     Util.toIntUnsigned(getLength(index)); 
            if(offset <= le) return true;
        }
        return false;
    }





    @Override
    public void deserialize(DataInput in) throws IOException {
        nbrruns = Short.reverseBytes(in.readShort());
        if(valueslength.length < 2 * nbrruns)
            valueslength = new short[2 * nbrruns];
        for (int k = 0; k < 2 * nbrruns; ++k) {
            this.valueslength[k] = Short.reverseBytes(in.readShort());
        }
    }

    @Override
    public void fillLeastSignificant16bits(int[] x, int i, int mask) {
        int pos = i;
        for (int k = 0; k < this.nbrruns; ++k) {
            final int limit = Util.toIntUnsigned(this.getLength(k));
            final int base = Util.toIntUnsigned(this.getValue(k));
            for(int le = 0; le <= limit; ++le) {
                x[pos++] = (base + le) | mask;
            }
        }
    }

    @Override
    protected int getArraySizeInBytes() {
        return 2+4*this.nbrruns;  // "array" includes its size
    }

    @Override
    public int getCardinality() {
        int sum = 0;
        for(int k = 0; k < nbrruns; ++k)
            sum = sum + Util.toIntUnsigned(getLength(k)) + 1;
        return sum;
    }

    @Override
    public ShortIterator getShortIterator() {
        return new RunContainerShortIterator(this);
    }

    @Override
    public ShortIterator getReverseShortIterator() {
        return new ReverseRunContainerShortIterator(this);
    }

    @Override
    public int getSizeInBytes() {
        return this.nbrruns * 4 + 4;
    }


    @Override
    public int hashCode() {
        int hash = 0;
        for (int k = 0; k < nbrruns * 2; ++k)
            hash += 31 * hash + valueslength[k];
        return hash;
    }
    
    @Override
    public Container iand(ArrayContainer x) {
        return and(x);
    }

    @Override
    public Container iand(BitmapContainer x) {
        return and(x);
    }

    @Override
    public Container iandNot(ArrayContainer x) {
        return andNot(x);
    }

    @Override
    public Container iandNot(BitmapContainer x) {
        return andNot(x);
    }

    @Override
    public Container inot(int rangeStart, int rangeEnd) {
        if (rangeEnd <= rangeStart) return this; 

        // TODO: write special case code for rangeStart=0; rangeEnd=65535
        // a "sliding" effect where each range records the gap adjacent it
        // can probably be quite fast.  Probably have 2 cases: start with a
        // 0 run vs start with a 1 run.  If you both start and end with 0s,
        // you will require room for expansion.
        
        if (valueslength.length <= 2*nbrruns)  {
            // no room for expansion
            // analyze whether this is a case that will require expansion (that we cannot do) 
            // this is a bit costly now (4 "contains" checks)
            
            boolean lastValueBeforeRange= false;
            boolean firstValueInRange = false;
            boolean lastValueInRange = false;
            boolean firstValuePastRange = false;

            // contains is based on a binary search and is hopefully fairly fast.
            // however, one binary search could *usually* suffice to find both
            // lastValueBeforeRange AND firstValueInRange.  ditto for
            // lastVaueInRange and firstValuePastRange

            // find the start of the range
            if (rangeStart > 0)
                lastValueBeforeRange = contains( (short) (rangeStart-1));
            firstValueInRange = contains( (short) rangeStart);
            
            if (lastValueBeforeRange == firstValueInRange) {
                // expansion is required if also lastValueInRange==firstValuePastRange
                
                // tougher to optimize out, but possible.
                lastValueInRange = contains( (short) (rangeEnd-1));
                if (rangeEnd != 65536)
                    firstValuePastRange = contains( (short) rangeEnd);
                
                // there is definitely one more run after the operation.
                if (lastValueInRange==firstValuePastRange)  {
                    return not( rangeStart, rangeEnd);  // can't do in-place: true space limit
                }
            }
        }
        // either no expansion required, or we have room to handle any required expansion for it.
        
        // remaining code is just a minor variation on not()
        int myNbrRuns = nbrruns;

        RunContainer ans = this;  // copy on top of self.  
        int k = 0;
        ans.nbrruns=0;  // losing this.nbrruns, which is stashed in myNbrRuns.

        //could try using unsignedInterleavedBinarySearch(valueslength, 0, nbrruns, rangeStart) instead of sequential scan
        //to find the starting location

        for(; (k < myNbrRuns) && ((Util.toIntUnsigned(this.getValue(k)) < rangeStart)) ; ++k) {
            // since it is atop self, there is no copying needed
            //ans.valueslength[2 * k] = this.valueslength[2 * k];
            //ans.valueslength[2 * k + 1] = this.valueslength[2 * k + 1];
                ans.nbrruns++;
        }
        // We will work left to right, with a read pointer that always stays
        // left of the write pointer.  However, we need to give the read pointer a head start.
        // use local variables so we are always reading 1 location ahead.

        short bufferedValue = 0, bufferedLength = 0;  // 65535 start and 65535 length would be illegal, could use as sentinel
        short nextValue=0, nextLength=0;
        if (k < myNbrRuns) {  // prime the readahead variables
            bufferedValue = getValue(k);
            bufferedLength = getLength(k);
        }

        ans.smartAppendExclusive((short)rangeStart,(short)(rangeEnd-rangeStart-1));
        
        for (; k < myNbrRuns; ++k) {
            if (ans.nbrruns > k+1)
                throw new RuntimeException("internal error in inot, writer has overtaken reader!! "+ k + " " + ans.nbrruns);
            if (k+1 < myNbrRuns) {
                nextValue = getValue(k+1);  // readahead for next iteration
                nextLength= getLength(k+1);
            }
            ans.smartAppendExclusive(bufferedValue, bufferedLength);
            bufferedValue = nextValue; bufferedLength = nextLength;
        }
        // the number of runs can increase by one, meaning (rarely) a bitmap will become better
        // or the cardinality can decrease by a lot, making an array better
        return ans.toEfficientContainer();
    }

    @Override
    public Container ior(ArrayContainer x) {
        if(isFull()) return this;
        final int nbrruns = this.nbrruns;
        final int offset = Math.max(nbrruns, x.getCardinality());
        copyToOffset(offset);
        int rlepos = 0;
        this.nbrruns = 0;
        PeekableShortIterator i = (PeekableShortIterator) x.getShortIterator();
        while (i.hasNext() && (rlepos < nbrruns) ) {
            if(Util.compareUnsigned(getValue(rlepos + offset), i.peekNext()) <= 0) {
                smartAppend(getValue(rlepos + offset), getLength(rlepos + offset));
                rlepos++;
            } else {
                smartAppend(i.next());
            }
        }        
        if (i.hasNext()) {
            /*if(this.nbrruns>0) {
                // this might be useful if the run container has just one very large run
                int lastval = Util.toIntUnsigned(getValue(nbrruns + offset - 1))
                        + Util.toIntUnsigned(getLength(nbrruns + offset - 1)) + 1;
                i.advanceIfNeeded((short) lastval);
            }*/
            while (i.hasNext()) {
                smartAppend(i.next());
            }
        } else {
            while (rlepos < nbrruns) {
                smartAppend(getValue(rlepos + offset), getLength(rlepos + offset));
                rlepos++;
            }
        }
        return toEfficientContainer();
    }

    @Override
    public Container ior(BitmapContainer x) {
        if(isFull()) return this;
        return or(x);
    }

    @Override
    public Container ixor(ArrayContainer x) {
        return xor(x);
    }

    @Override
    public Container ixor(BitmapContainer x) {
        return xor(x);
    }



    @Override
    public Container not(int rangeStart, int rangeEnd) {
        if (rangeEnd <= rangeStart) return this.clone();
        RunContainer ans = new RunContainer(nbrruns+1);
        int k = 0;
        for(; (k < this.nbrruns) && ((Util.toIntUnsigned(this.getValue(k)) < rangeStart)) ; ++k) {
                ans.valueslength[2 * k] = this.valueslength[2 * k];
                ans.valueslength[2 * k + 1] = this.valueslength[2 * k + 1];
                ans.nbrruns++;
        }
        ans.smartAppendExclusive((short)rangeStart,(short)(rangeEnd-rangeStart-1));
        for(; k < this.nbrruns ; ++k) {
            ans.smartAppendExclusive(getValue(k), getLength(k));
        }
<<<<<<< HEAD
=======
        // the number of runs can increase by one, meaning (rarely) a bitmap will become better
        // or the cardinality can decrease by a lot, making an array better
>>>>>>> 14d5ad7b
        return ans.toEfficientContainer();
    }
        

    @Override
    public Container or(ArrayContainer x) {
        // we guess that, often, the result will still be efficiently expressed as a run container
        return lazyor(x).repairAfterLazy();
    }
    
    protected Container ilazyor(ArrayContainer x) {
        if(isFull()) return this; // this can sometimes solve a lot of computation!
        return ilazyorToRun(x);
     } 

    protected Container lazyor(ArrayContainer x) {
       return lazyorToRun(x);//lazyorToRun(x); 
    } 
    
    protected boolean isFull() {
        return (this.nbrruns == 1) && (this.getValue(0) == 0) && (this.getLength(0) == -1);
    }

    private Container lazyorToRun(ArrayContainer x) {
        if(isFull()) return this.clone();
        // TODO: should optimize for the frequent case where we have a single run
        RunContainer answer = new RunContainer(new short[2 * (this.nbrruns + x.getCardinality())],0);
        int rlepos = 0;
        PeekableShortIterator i = (PeekableShortIterator) x.getShortIterator();

        while (i.hasNext() && (rlepos < this.nbrruns) ) {
            if(Util.compareUnsigned(getValue(rlepos), i.peekNext()) <= 0) {
                answer.smartAppend(getValue(rlepos), getLength(rlepos));
                // in theory, this next code could help, in practice it doesn't.
                /*int lastval = Util.toIntUnsigned(answer.getValue(answer.nbrruns - 1))
                        + Util.toIntUnsigned(answer.getLength(answer.nbrruns - 1)) + 1;
                i.advanceIfNeeded((short) lastval);*/

                rlepos++;
            } else {
                answer.smartAppend(i.next());
            }
        }        
        if (i.hasNext()) {
            /*if(answer.nbrruns>0) {
                 this might be useful if the run container has just one very large run
                  int lastval = Util.toIntUnsigned(answer.getValue(answer.nbrruns - 1))
                          + Util.toIntUnsigned(answer.getLength(answer.nbrruns - 1)) + 1;
                i.advanceIfNeeded((short) lastval);
            }*/
            while (i.hasNext()) {
                answer.smartAppend(i.next());
            }
        } else {
            while (rlepos < this.nbrruns) {
                answer.smartAppend(getValue(rlepos), getLength(rlepos));
                rlepos++;
            }
        }
        return answer.convertToLazyBitmapIfNeeded();
    }

    private Container ilazyorToRun(ArrayContainer x) {
        if(isFull()) return this.clone();
        final int nbrruns = this.nbrruns;
        final int offset = Math.max(nbrruns, x.getCardinality());
        copyToOffset(offset);
        int rlepos = 0;
        this.nbrruns = 0;
        PeekableShortIterator i = (PeekableShortIterator) x.getShortIterator();
        while (i.hasNext() && (rlepos < nbrruns) ) {
            if(Util.compareUnsigned(getValue(rlepos + offset), i.peekNext()) <= 0) {
                smartAppend(getValue(rlepos + offset), getLength(rlepos + offset));
                rlepos++;
            } else {
                smartAppend(i.next());
            }
        }        
        if (i.hasNext()) {
            /*if(this.nbrruns>0) {
                // this might be useful if the run container has just one very large run
                int lastval = Util.toIntUnsigned(getValue(nbrruns + offset - 1))
                        + Util.toIntUnsigned(getLength(nbrruns + offset - 1)) + 1;
                i.advanceIfNeeded((short) lastval);
            }*/
            while (i.hasNext()) {
                smartAppend(i.next());
            }
        } else {
            while (rlepos < nbrruns) {
                smartAppend(getValue(rlepos + offset), getLength(rlepos + offset));
                rlepos++;
            }
        }
        return convertToLazyBitmapIfNeeded();
    }

    
    private Container lazyxor(ArrayContainer x) {
        if(x.getCardinality() == 0) return this;
        if(this.nbrruns == 0) return x;
        RunContainer answer = new RunContainer(new short[2 * (this.nbrruns + x.getCardinality())],0);
        int rlepos = 0;
        ShortIterator i = x.getShortIterator();
        short cv = i.next();

        while (true) {
            if(Util.compareUnsigned(getValue(rlepos), cv) < 0) {
                answer.smartAppendExclusive(getValue(rlepos), getLength(rlepos));
                rlepos++;
                if(rlepos == this.nbrruns )  {
                    answer.smartAppendExclusive(cv);
                    while (i.hasNext()) {
                        answer.smartAppendExclusive(i.next());
                    }
                    break;
                }
            } else {
                answer.smartAppendExclusive(cv);
                if(! i.hasNext() ) {
                    while (rlepos < this.nbrruns) {
                        answer.smartAppendExclusive(getValue(rlepos), getLength(rlepos));
                        rlepos++;
                    }
                    break;
                } else cv = i.next();
            }
        }        
        return answer;
    }

    
    @Override
    public Container or(BitmapContainer x) {
        if(isFull()) return clone();
        // could be implemented as  return toTemporaryBitmap().ior(x);
        BitmapContainer answer = x.clone();
        for(int rlepos = 0; rlepos < this.nbrruns; ++rlepos ) {
            int start = Util.toIntUnsigned(this.getValue(rlepos));
            int end = start + Util.toIntUnsigned(this.getLength(rlepos)) + 1;
            Util.setBitmapRange(answer.bitmap, start, end);
        }
        answer.computeCardinality();
        return answer;
    }
    
    @Override
    public Container remove(short x) {
        int index = unsignedInterleavedBinarySearch(valueslength, 0, nbrruns, x);
        if(index >= 0) {
            int le =  Util.toIntUnsigned(getLength(index));
            if(le == 0) {
                recoverRoomAtIndex(index); 
            } else {
                incrementValue(index);
                decrementLength(index);
            }
            return this;// already there
        }
        index = - index - 2;// points to preceding value, possibly -1
        if(index >= 0) {// possible match
            int offset = Util.toIntUnsigned(x) - Util.toIntUnsigned(getValue(index));
            int le =     Util.toIntUnsigned(getLength(index)); 
            if(offset < le) {
                // need to break in two
                this.setLength(index, (short) (offset - 1));
                // need to insert
                int newvalue = Util.toIntUnsigned(x) + 1;
                int newlength = le - offset - 1;
                makeRoomAtIndex(index+1); 
                this.setValue(index+1, (short) newvalue);
                this.setLength(index+1, (short) newlength);
                return this;

            } else if(offset == le) {
                decrementLength(index);
            }
        }
        // no match
        return this;
    }

    @Override
    public void serialize(DataOutput out) throws IOException {
        writeArray(out);
    }

    @Override
    public int serializedSizeInBytes() {
        return serializedSizeInBytes(nbrruns);
    }

    protected static int serializedSizeInBytes( int numberOfRuns) {
        return 2 + 2 * 2 * numberOfRuns;  // each run requires 2 2-byte entries.
    }

    @Override
    public void trim() {
        if(valueslength.length == 2 * nbrruns) return;
        valueslength = Arrays.copyOf(valueslength, 2 * nbrruns);
    }

    @Override
    protected void writeArray(DataOutput out) throws IOException {
        out.writeShort(Short.reverseBytes((short) this.nbrruns));
        for (int k = 0; k < 2 * this.nbrruns; ++k) {
            out.writeShort(Short.reverseBytes(this.valueslength[k]));
        }
    }

    @Override
    public Container xor(ArrayContainer x) {
        // if the cardinality of the array is small, guess that the output will still be a run container
        final int arbitrary_threshold = 32; // 32 is arbitrary here
        if(x.getCardinality() < arbitrary_threshold) {
            return lazyxor(x).repairAfterLazy();
        }
        // otherwise, we expect the output to be either an array or bitmap
        final int card = getCardinality();
        if(card <= ArrayContainer.DEFAULT_MAX_SIZE) {
            // if the cardinality is small, we construct the solution in place
            return x.xor(this.getShortIterator());
        }
        // otherwise, we generate a bitmap (even if runcontainer would be better)
        return toBitmapOrArrayContainer(card).ixor(x);
    }

    @Override
    public Container xor(BitmapContainer x) {
        // could be implemented as return toTemporaryBitmap().ixor(x);
        BitmapContainer answer = x.clone();
        for (int rlepos = 0; rlepos < this.nbrruns; ++rlepos) {
            int start = Util.toIntUnsigned(this.getValue(rlepos));
            int end = start + Util.toIntUnsigned(this.getLength(rlepos)) + 1;
            Util.flipBitmapRange(answer.bitmap, start, end);
        }
        answer.computeCardinality();
        if (answer.getCardinality() > ArrayContainer.DEFAULT_MAX_SIZE)
            return answer;
        else
            return answer.toArrayContainer();
    }

    @Override
    public int rank(short lowbits) {
        int x = Util.toIntUnsigned(lowbits);
        int answer = 0;
        for (int k = 0; k < this.nbrruns; ++k) {
            int value = Util.toIntUnsigned(getValue(k));
            int length = Util.toIntUnsigned(getLength(k));
            if (x < value) {
                return answer;
            } else if (value + length + 1 >= x) {
                return answer + x - value + 1;
            }
            answer += length + 1;
        }
        return answer;
    }

    @Override
    public short select(int j) {
        int offset = 0;
        for (int k = 0; k < this.nbrruns; ++k) {
            int nextOffset = offset + Util.toIntUnsigned(getLength(k)) + 1;
            if(nextOffset > j) {
                return (short)(getValue(k) + (j - offset));
            }
            offset = nextOffset;
        }
        throw new IllegalArgumentException("Cannot select "+j+" since cardinality is "+getCardinality());        
    }

    @Override
    public Container limit(int maxcardinality) {
        if(maxcardinality >= getCardinality()) {
            return clone();
        }

        int r;
        int cardinality = 0;
        for (r = 1; r <= this.nbrruns; ++r) {
            cardinality += Util.toIntUnsigned(getLength(r)) + 1;
            if (maxcardinality <= cardinality) {
                break;
            }
        }
        RunContainer rc = new RunContainer( Arrays.copyOf(valueslength, 2*r),r);
        rc.setLength(r - 1, (short) (Util.toIntUnsigned(rc.getLength(r - 1)) - cardinality + maxcardinality));
        return rc;
    }

    @Override
    public Container iadd(int begin, int end) {
        // TODO: it might be better and simpler to do return toBitmapOrArrayContainer(getCardinality()).iadd(begin,end)
        if((begin >= end) || (end > (1<<16))) {
            throw new IllegalArgumentException("Invalid range [" + begin + "," + end + ")");
        }

        if(begin == end-1) {
            add((short) begin);
            return this;
        }

        int bIndex = unsignedInterleavedBinarySearch(this.valueslength, 0, this.nbrruns, (short) begin);
        int eIndex = unsignedInterleavedBinarySearch(this.valueslength, 0, this.nbrruns, (short) (end-1));

        if(bIndex>=0 && eIndex>=0) {
            mergeValuesLength(bIndex, eIndex);
            return this;

        } else if(bIndex>=0 && eIndex<0) {
            eIndex = -eIndex - 2;

            if(canPrependValueLength(end-1, eIndex+1)) {
                mergeValuesLength(bIndex, eIndex+1);
                return this;
            }

            appendValueLength(end-1, eIndex);
            mergeValuesLength(bIndex, eIndex);
            return this;

        } else if(bIndex<0 && eIndex>=0) {
            bIndex = -bIndex - 2;

            if(bIndex>=0) {
                if(valueLengthContains(begin-1, bIndex)) {
                    mergeValuesLength(bIndex, eIndex);
                    return this;
                }
            }
            prependValueLength(begin, bIndex+1);
            mergeValuesLength(bIndex+1, eIndex);
            return this;

        } else {
            bIndex = -bIndex - 2;
            eIndex = -eIndex - 2;

            if(eIndex>=0) {
                if(bIndex>=0) {
                    if(!valueLengthContains(begin-1, bIndex)) {
                        if(bIndex==eIndex) {
                            if(canPrependValueLength(end-1, eIndex+1)) {
                                prependValueLength(begin, eIndex+1);
                                return this;
                            }
                            makeRoomAtIndex(eIndex+1);
                            setValue(eIndex+1, (short) begin);
                            setLength(eIndex+1, (short) (end - 1 - begin));
                            return this;

                        } else {
                            bIndex++;
                            prependValueLength(begin, bIndex);
                        }
                    }
                } else {
                    bIndex = 0;
                    prependValueLength(begin, bIndex);
                }

                if(canPrependValueLength(end-1, eIndex+1)) {
                    mergeValuesLength(bIndex, eIndex + 1);
                    return this;
                }

                appendValueLength(end-1, eIndex);
                mergeValuesLength(bIndex, eIndex);
                return this;

            } else {
                if(canPrependValueLength(end-1, 0)) {
                    prependValueLength(begin, 0);
                } else {
                    makeRoomAtIndex(0);
                    setValue(0, (short) begin);
                    setLength(0, (short) (end - 1 - begin));
                }
                return this;
            }
        }
    }

    @Override
    public Container iremove(int begin, int end) {
        // TODO: it might be better and simpler to do return toBitmapOrArrayContainer(getCardinality()).iremove(begin,end)
        if((begin >= end) || (end > (1<<16))) {
            throw new IllegalArgumentException("Invalid range [" + begin + "," + end + ")");
        }
        if(begin == end-1) {
            remove((short) begin);
            return this;
        }

        int bIndex = unsignedInterleavedBinarySearch(this.valueslength, 0, this.nbrruns, (short) begin);
        int eIndex = unsignedInterleavedBinarySearch(this.valueslength, 0, this.nbrruns, (short) (end-1));

        // note, eIndex is looking for (end-1)

        if(bIndex>=0) {  // beginning marks beginning of a run
            if(eIndex<0) {
                eIndex = -eIndex - 2;
            }
            // eIndex could be a run that begins exactly at "end"
            // or it might be an earlier run
            
            // if the end is before the first run, we'd have eIndex==-1. But bIndex makes this impossible.

            if(valueLengthContains(end, eIndex)) {
                initValueLength(end, eIndex); // there is something left in the run
                recoverRoomsInRange(bIndex-1, eIndex-1);
            } else {
                recoverRoomsInRange(bIndex-1, eIndex); // nothing left in the run
            }

        } else if(bIndex<0 && eIndex>=0) {
            // start does not coincide to a run start, but end does.
            bIndex = -bIndex - 2;
            
            if(bIndex >= 0) {
                if (valueLengthContains(begin, bIndex)) {
                    closeValueLength(begin - 1, bIndex);
                }
            }
            // last run is one shorter
            incrementValue(eIndex);
            decrementLength(eIndex);
            recoverRoomsInRange(bIndex, eIndex-1);

        } else {
            bIndex = -bIndex - 2;
            eIndex = -eIndex - 2;

            if(eIndex>=0) { // end-1 is not before first run.
                if(bIndex>=0) { // nor is begin
                    if(bIndex==eIndex) { // all removal nested properly between
                                         // one run start and the next
                        if (valueLengthContains(begin, bIndex)) {
                            if (valueLengthContains(end, eIndex)) {
                                // proper nesting within a run, generates 2 sub-runs
                                makeRoomAtIndex(bIndex);
                                closeValueLength(begin-1, bIndex);
                                initValueLength(end, bIndex+1);
                                return this;
                            }
                            // removed area extends beyond run.
                            closeValueLength(begin-1, bIndex);
                        }
                    } else { // begin in one run area, end in a later one.
                        if (valueLengthContains(begin, bIndex)) {
                            closeValueLength(begin - 1, bIndex);
                            // this cannot leave the bIndex run empty.
                        }
                        if (valueLengthContains(end, eIndex)) {
                            // there is additional stuff in the eIndex run
                            initValueLength(end, eIndex);
                            eIndex--;
                        }
                        else {
                            // run ends at or before the range being removed, can delete it
                        }
                        recoverRoomsInRange(bIndex, eIndex);
                    }

                } else { 
                    // removed range begins before the first run
                    if(valueLengthContains(end, eIndex)) { // had been end-1
                        initValueLength(end, eIndex);
                        recoverRoomsInRange(bIndex, eIndex - 1);
                    } else {  // removed range includes all the last run
                        recoverRoomsInRange(bIndex, eIndex);
                    }
                }

            }
            else {
                // eIndex == -1: whole range is before first run, nothing to delete...
            }

        }
        return this;
    }

    
    
    
    @Override
    public Container remove(int begin, int end) {
        RunContainer rc = (RunContainer) clone();
        return rc.iremove(begin, end);
    }

    @Override
    public boolean equals(Object o) {
        if (o instanceof RunContainer) {
            RunContainer srb = (RunContainer) o;
            if (srb.nbrruns != this.nbrruns)
                return false;
            for (int i = 0; i < nbrruns; ++i) {
                if (this.getValue(i) != srb.getValue(i))
                    return false;
                if (this.getLength(i) != srb.getLength(i))
                    return false;
            }
            return true;
        } else if(o instanceof Container) {
            if(((Container) o).getCardinality() != this.getCardinality())
                return false; // should be a frequent branch if they differ
            // next bit could be optimized if needed:
            ShortIterator me = this.getShortIterator();
            ShortIterator you = ((Container) o).getShortIterator();
            while(me.hasNext()) {
                if(me.next() != you.next())
                    return false;
            }
            return true;
        }
        return false;
    }


    private static int unsignedInterleavedBinarySearch(final short[] array,
            final int begin, final int end, final short k) {
        int ikey = Util.toIntUnsigned(k);
        int low = begin;
        int high = end - 1;
        while (low <= high) {
            final int middleIndex = (low + high) >>> 1;
            final int middleValue = Util.toIntUnsigned(array[2 * middleIndex]);
            if (middleValue < ikey)
                low = middleIndex + 1;
            else if (middleValue > ikey)
                high = middleIndex - 1;
            else
                return middleIndex;
        }
        return -(low + 1);
    }

    short getValue(int index) {
        return valueslength[2*index];
    }

    short getLength(int index) {
        return valueslength[2*index + 1];
    }

    private void incrementLength(int index) {
        valueslength[2*index + 1]++;
    }

    private void incrementValue(int index) {
        valueslength[2*index]++;
    }

    private void decrementLength(int index) {
        valueslength[2*index + 1]--;
    }

    private void decrementValue(int index) {
        valueslength[2*index]--;
    }

    private void setLength(int index, short v) {
        setLength(valueslength, index, v);
    }

    private void setLength(short[] valueslength, int index, short v) {
        valueslength[2*index + 1] = v;
    }

    private void setValue(int index, short v) {
        setValue(valueslength, index, v);
    }

    private void setValue(short[] valueslength, int index, short v) {
        valueslength[2*index] = v;
    }

    private void makeRoomAtIndex(int index) {
        if (2 * (nbrruns+1) > valueslength.length) increaseCapacity();
        copyValuesLength(valueslength, index, valueslength, index + 1, nbrruns - index);
        nbrruns++;
    }

    private void recoverRoomAtIndex(int index) {
        copyValuesLength(valueslength, index + 1, valueslength, index, nbrruns - index - 1);
        nbrruns--;
    }

    // To recover rooms between begin(exclusive) and end(inclusive)
    private void recoverRoomsInRange(int begin, int end) {
        if (end + 1 < this.nbrruns) {
            copyValuesLength(this.valueslength, end + 1, this.valueslength, begin + 1, this.nbrruns - 1 - end);
        }
        this.nbrruns -= end - begin;
    }

    // To merge values length from begin(inclusive) to end(inclusive)
    private void mergeValuesLength(int begin, int end) {
        if(begin < end) {
            int bValue = Util.toIntUnsigned(getValue(begin));
            int eValue = Util.toIntUnsigned(getValue(end));
            int eLength = Util.toIntUnsigned(getLength(end));
            int newLength = eValue - bValue + eLength;
            setLength(begin, (short) newLength);
            recoverRoomsInRange(begin, end);
        }
    }

    // To check if a value length can be prepended with a given value
    private boolean canPrependValueLength(int value, int index) {
        if(index < this.nbrruns) {
            int nextValue = Util.toIntUnsigned(getValue(index));
            if(nextValue == value+1) {
                return true;
            }
        }
        return false;
    }

    // Prepend a value length with all values starting from a given value
    private void prependValueLength(int value, int index) {
        int initialValue = Util.toIntUnsigned(getValue(index));
        int length = Util.toIntUnsigned(getLength(index));
        setValue(index, (short) value);
        setLength(index, (short) (initialValue - value + length));
    }

    // Append a value length with all values until a given value
    private void appendValueLength(int value, int index) {
        int previousValue = Util.toIntUnsigned(getValue(index));
        int length = Util.toIntUnsigned(getLength(index));
        int offset = value - previousValue;
        if(offset>length) {
            setLength(index, (short) offset);
        }
    }

    // To check if a value length contains a given value
    private boolean valueLengthContains(int value, int index) {
        int initialValue = Util.toIntUnsigned(getValue(index));
        int length = Util.toIntUnsigned(getLength(index));

        if(value <= initialValue + length) {
            return true;
        }
        return false;
    }

    // To set the first value of a value length
    private void initValueLength(int value, int index) {
        int initialValue = Util.toIntUnsigned(getValue(index));
        int length = Util.toIntUnsigned(getLength(index));
        setValue(index, (short) (value));
        setLength(index, (short) (length - (value - initialValue)));
    }

    // To set the last value of a value length
    private void closeValueLength(int value, int index) {
        int initialValue = Util.toIntUnsigned(getValue(index));
        setLength(index, (short) (value - initialValue));
    }

    private void copyValuesLength(short[] src, int srcIndex, short[] dst, int dstIndex, int length) {
        System.arraycopy(src, 2*srcIndex, dst, 2*dstIndex, 2*length);
    }
  


    // bootstrapping (aka "galloping")  binary search.  Always skips at least one.
    // On our "real data" benchmarks, enabling galloping is a minor loss
    //.."ifdef ENABLE_GALLOPING_AND"   :)
    private int skipAhead(RunContainer skippingOn, int pos, int targetToExceed) {
        int left=pos;
        int span=1;
        int probePos=0;
        int end;
        // jump ahead to find a spot where end > targetToExceed (if it exists)
        do {
            probePos = left + span;
            if (probePos >= skippingOn.nbrruns - 1)  {
                // expect it might be quite common to find the container cannot be advanced as far as requested.  Optimize for it.
                probePos = skippingOn.nbrruns - 1;
                end = Util.toIntUnsigned(skippingOn.getValue(probePos)) + Util.toIntUnsigned(skippingOn.getLength(probePos)) + 1; 
                if (end <= targetToExceed) 
                    return skippingOn.nbrruns;
            }
            end = Util.toIntUnsigned(skippingOn.getValue(probePos)) + Util.toIntUnsigned(skippingOn.getLength(probePos)) + 1;
            span *= 2;
        }  while (end <= targetToExceed);
        int right = probePos;
        // left and right are both valid positions.  Invariant: left <= targetToExceed && right > targetToExceed
        // do a binary search to discover the spot where left and right are separated by 1, and invariant is maintained.
        while (right - left > 1) {
            int mid =  (right + left)/2;
            int midVal =  Util.toIntUnsigned(skippingOn.getValue(mid)) + Util.toIntUnsigned(skippingOn.getLength(mid)) + 1; 
            if (midVal > targetToExceed) 
                right = mid;
            else
                left = mid;
        }
        return right;
    }

    @Override
      public Container and(RunContainer x) {
        RunContainer answer = new RunContainer(new short[2 * (this.nbrruns + x.nbrruns)],0);
        int rlepos = 0;
        int xrlepos = 0;
        int start = Util.toIntUnsigned(this.getValue(rlepos));
        int end = start + Util.toIntUnsigned(this.getLength(rlepos)) + 1;
        int xstart = Util.toIntUnsigned(x.getValue(xrlepos));
        int xend = xstart + Util.toIntUnsigned(x.getLength(xrlepos)) + 1;
        while ((rlepos < this.nbrruns ) && (xrlepos < x.nbrruns )) {
            if (end  <= xstart) {
                if (ENABLE_GALLOPING_AND) {
                    rlepos = skipAhead(this, rlepos, xstart); // skip over runs until we have end > xstart  (or rlepos is advanced beyond end)
                }
                else
                    ++rlepos;

                if(rlepos < this.nbrruns ) {
                    start = Util.toIntUnsigned(this.getValue(rlepos));
                    end = start + Util.toIntUnsigned(this.getLength(rlepos)) + 1;
                }
            } else if (xend <= start) {
                // exit the second run
                if (ENABLE_GALLOPING_AND) {
                    xrlepos = skipAhead(x, xrlepos, start);
                }
                else
                    ++xrlepos;

                if(xrlepos < x.nbrruns ) {
                    xstart = Util.toIntUnsigned(x.getValue(xrlepos));
                    xend = xstart + Util.toIntUnsigned(x.getLength(xrlepos)) + 1;
                }
            } else {// they overlap
                final int lateststart = start > xstart ? start : xstart;
                int earliestend;
                if(end == xend) {// improbable
                    earliestend = end;
                    rlepos++;
                    xrlepos++;
                    if(rlepos < this.nbrruns ) {
                        start = Util.toIntUnsigned(this.getValue(rlepos));
                        end = start + Util.toIntUnsigned(this.getLength(rlepos)) + 1;
                    }
                    if(xrlepos < x.nbrruns) {
                        xstart = Util.toIntUnsigned(x.getValue(xrlepos));
                        xend = xstart + Util.toIntUnsigned(x.getLength(xrlepos)) + 1;
                    }
                } else if(end < xend) {
                    earliestend = end;
                    rlepos++;
                    if(rlepos < this.nbrruns ) {
                        start = Util.toIntUnsigned(this.getValue(rlepos));
                        end = start + Util.toIntUnsigned(this.getLength(rlepos)) + 1;
                    }

                } else {// end > xend
                    earliestend = xend;
                    xrlepos++;
                    if(xrlepos < x.nbrruns) {
                        xstart = Util.toIntUnsigned(x.getValue(xrlepos));
                        xend = xstart + Util.toIntUnsigned(x.getLength(xrlepos)) + 1;
                    }                
                }
                answer.valueslength[2 * answer.nbrruns] = (short) lateststart;
                answer.valueslength[2 * answer.nbrruns + 1] = (short) (earliestend - lateststart - 1);
                answer.nbrruns++;
            }
        }
        return answer.toEfficientContainer();  // subsequent trim() may be required to avoid wasted space.
    }







    @Override
    public Container andNot(RunContainer x) {
        RunContainer answer = new RunContainer(new short[2 * (this.nbrruns + x.nbrruns)],0);
        int rlepos = 0;
        int xrlepos = 0;
        int start = Util.toIntUnsigned(this.getValue(rlepos));
        int end = start + Util.toIntUnsigned(this.getLength(rlepos)) + 1;
        int xstart = Util.toIntUnsigned(x.getValue(xrlepos));
        int xend = xstart + Util.toIntUnsigned(x.getLength(xrlepos)) + 1;
        while ((rlepos < this.nbrruns ) && (xrlepos < x.nbrruns )) {
            if (end  <= xstart) {
                // output the first run
                answer.valueslength[2 * answer.nbrruns] = (short) start;
                answer.valueslength[2 * answer.nbrruns + 1] = (short)(end - start - 1);
                answer.nbrruns++;
                rlepos++;
                if(rlepos < this.nbrruns ) {
                    start = Util.toIntUnsigned(this.getValue(rlepos));
                    end = start + Util.toIntUnsigned(this.getLength(rlepos)) + 1;
                }
            } else if (xend <= start) {
                // exit the second run
                xrlepos++;
                if(xrlepos < x.nbrruns ) {
                    xstart = Util.toIntUnsigned(x.getValue(xrlepos));
                    xend = xstart + Util.toIntUnsigned(x.getLength(xrlepos)) + 1;
                }
            } else {
                if ( start < xstart ) {
                    answer.valueslength[2 * answer.nbrruns] = (short) start;
                    answer.valueslength[2 * answer.nbrruns + 1] = (short) (xstart - start - 1);
                    answer.nbrruns++;
                }
                if(xend < end) {
                    start = xend;
                } else {
                    rlepos++;
                    if(rlepos < this.nbrruns ) {
                        start = Util.toIntUnsigned(this.getValue(rlepos));
                        end = start + Util.toIntUnsigned(this.getLength(rlepos)) + 1;
                    }
                }
            }
        }
        if(rlepos < this.nbrruns) {
            answer.valueslength[2 * answer.nbrruns] = (short) start;
            answer.valueslength[2 * answer.nbrruns + 1] = (short)(end - start - 1);
            answer.nbrruns++;
            rlepos++;
            if(rlepos < this.nbrruns ) {
                System.arraycopy(this.valueslength, 2 * rlepos, answer.valueslength, 2 * answer.nbrruns, 2*(this.nbrruns-rlepos ));
                answer.nbrruns  = answer.nbrruns + this.nbrruns - rlepos;
            } 
        }
        return answer.toEfficientContainer();
    }

    private RunContainer lazyandNot(ArrayContainer x) {
        if(x.getCardinality() == 0) return this;
        RunContainer answer = new RunContainer(new short[2 * (this.nbrruns + x.cardinality)],0);
        int rlepos = 0;
        int xrlepos = 0;
        int start = Util.toIntUnsigned(this.getValue(rlepos));
        int end = start + Util.toIntUnsigned(this.getLength(rlepos)) + 1;
        int xstart = Util.toIntUnsigned(x.content[xrlepos]);
        while ((rlepos < this.nbrruns ) && (xrlepos < x.cardinality )) {
            if (end  <= xstart) {
                // output the first run
                answer.valueslength[2 * answer.nbrruns] = (short) start;
                answer.valueslength[2 * answer.nbrruns + 1] = (short)(end - start - 1);
                answer.nbrruns++;
                rlepos++;
                if(rlepos < this.nbrruns ) {
                    start = Util.toIntUnsigned(this.getValue(rlepos));
                    end = start + Util.toIntUnsigned(this.getLength(rlepos)) + 1;
                }
            } else if (xstart + 1 <= start) {
                // exit the second run
                xrlepos++;
                if(xrlepos < x.cardinality ) {
                    xstart = Util.toIntUnsigned(x.content[xrlepos]);
                }
            } else {
                if ( start < xstart ) {
                    answer.valueslength[2 * answer.nbrruns] = (short) start;
                    answer.valueslength[2 * answer.nbrruns + 1] = (short) (xstart - start - 1);
                    answer.nbrruns++;
                }
                if(xstart + 1 < end) {
                    start = xstart + 1;
                } else {
                    rlepos++;
                    if(rlepos < this.nbrruns ) {
                        start = Util.toIntUnsigned(this.getValue(rlepos));
                        end = start + Util.toIntUnsigned(this.getLength(rlepos)) + 1;
                    }
                }
            }
        }
        if(rlepos < this.nbrruns) {
            answer.valueslength[2 * answer.nbrruns] = (short) start;
            answer.valueslength[2 * answer.nbrruns + 1] = (short)(end - start - 1);
            answer.nbrruns++;
            rlepos++;
            if(rlepos < this.nbrruns ) {
                System.arraycopy(this.valueslength, 2 * rlepos, answer.valueslength, 2 * answer.nbrruns, 2*(this.nbrruns-rlepos ));
                answer.nbrruns  = answer.nbrruns + this.nbrruns - rlepos;
            } 
        }
        return answer;
    }
    
    @Override
    public Container iand(RunContainer x) {
        return and(x);
    }

    @Override
    public Container iandNot(RunContainer x) {
        return andNot(x);
    }

    @Override
    public Container ior(RunContainer x) {
        if (isFull()) return this;

        final int nbrruns = this.nbrruns;
        final int xnbrruns = x.nbrruns;
        final int offset = Math.max(nbrruns, xnbrruns);

        // Push all values length to the end of the array (resize array if needed)
        copyToOffset(offset);
        // Aggregate and store the result at the beginning of the array
        this.nbrruns = 0;
        int rlepos = 0;
        int xrlepos = 0;

        // Add values length (smaller first)
        while ((rlepos < nbrruns) && (xrlepos < xnbrruns)) {
            final short value = this.getValue(offset + rlepos);
            final short xvalue = x.getValue(xrlepos);
            final short length = this.getLength(offset + rlepos);
            final short xlength = x.getLength(xrlepos);

            if (Util.compareUnsigned(value, xvalue) <= 0) {
                this.smartAppend(value, length);
                ++rlepos;
            } else {
                this.smartAppend(xvalue, xlength);
                ++xrlepos;
            }
        }

        while (rlepos < nbrruns) {
            this.smartAppend(this.getValue(offset + rlepos), this.getLength((offset + rlepos)));
            ++rlepos;
        }

        while (xrlepos < xnbrruns) {
            this.smartAppend(x.getValue(xrlepos), x.getLength(xrlepos));
            ++xrlepos;
        }
        return this.toBitmapIfNeeded();
    }

    @Override
    public Container ixor(RunContainer x) {
        return xor(x);
    }

    private void smartAppend(short val) {
        int oldend;
        if((nbrruns==0) ||
                (Util.toIntUnsigned(val) > 
                (oldend= Util.toIntUnsigned(valueslength[2 * (nbrruns - 1)]) + Util.toIntUnsigned(valueslength[2 * (nbrruns - 1) + 1])) + 1)) { // we add a new one
            valueslength[2 * nbrruns] =  val;
            valueslength[2 * nbrruns + 1] = 0;
            nbrruns++;
            return;
        } 
        if(val == (short)(oldend + 1))  { // we merge
            valueslength[2 * (nbrruns - 1) + 1]++;
        }
    }
    private void smartAppendExclusive(short val) {
        int oldend;
        if((nbrruns==0) ||
                (Util.toIntUnsigned(val) > 
                (oldend = Util.toIntUnsigned(getValue(nbrruns - 1)) + Util.toIntUnsigned(getLength(nbrruns - 1)) + 1))) { // we add a new one
            valueslength[2 * nbrruns] =  val;
            valueslength[2 * nbrruns + 1] = 0;
            nbrruns++;
            return;
        } 
        if(oldend == Util.toIntUnsigned(val)) {
            // we merge
            valueslength[2 * ( nbrruns - 1) + 1]++;
            return;
        }
        int newend = Util.toIntUnsigned(val)  + 1;
        
        if(Util.toIntUnsigned(val) == Util.toIntUnsigned(getValue(nbrruns - 1))) {
            // we wipe out previous
            if( newend != oldend ) {
                setValue(nbrruns - 1, (short) newend);
                setLength(nbrruns - 1, (short) (oldend - newend - 1));
                return;
            } else { // they cancel out
                nbrruns--;
                return;
            }
        }
        setLength(nbrruns - 1, (short) (val - Util.toIntUnsigned(getValue(nbrruns - 1)) -1));
        if(newend < oldend) {
            setValue(nbrruns, (short) newend);
            setLength(nbrruns , (short) (oldend - newend - 1));
            nbrruns ++;
        } else if (oldend < newend) {
            setValue(nbrruns, (short) oldend);
            setLength(nbrruns , (short) (newend - oldend - 1));
            nbrruns ++;            
        }

    }
    
    private void smartAppend(short start, short length) {
        int oldend;
        if((nbrruns==0) ||
                (Util.toIntUnsigned(start) > 
                (oldend = Util.toIntUnsigned(getValue(nbrruns - 1)) + Util.toIntUnsigned(getLength(nbrruns - 1))) + 1)) { // we add a new one
            valueslength[2 * nbrruns] =  start;
            valueslength[2 * nbrruns + 1] = length;
            nbrruns++;
            return;
        } 
        int newend = Util.toIntUnsigned(start) + Util.toIntUnsigned(length) + 1;
        if(newend > oldend)  { // we merge
            setLength(nbrruns - 1, (short) (newend - 1 - Util.toIntUnsigned(getValue(nbrruns - 1))));
        }
    }

    private void smartAppendExclusive(short start, short length) {
        int oldend;
        if((nbrruns==0) ||
                (Util.toIntUnsigned(start) > 
                (oldend = Util.toIntUnsigned(getValue(nbrruns - 1)) + Util.toIntUnsigned(getLength(nbrruns - 1)) + 1))) { // we add a new one
            valueslength[2 * nbrruns] =  start;
            valueslength[2 * nbrruns + 1] = length;
            nbrruns++;
            return;
        } 
        if(oldend == Util.toIntUnsigned(start)) {
            // we merge
            valueslength[2 * ( nbrruns - 1) + 1] += length + 1;
            return;
        }
        
        int newend = Util.toIntUnsigned(start) + Util.toIntUnsigned(length) + 1;
        
        if(Util.toIntUnsigned(start) == Util.toIntUnsigned(getValue(nbrruns - 1))) {
            // we wipe out previous
            if( newend < oldend ) {           
                setValue(nbrruns - 1, (short) newend);
                setLength(nbrruns - 1, (short) (oldend - newend - 1));
                return;
            } else if ( newend > oldend ) {  
                setValue(nbrruns - 1, (short) oldend);
                setLength(nbrruns - 1, (short) (newend - oldend - 1));
                return;
            } else { // they cancel out
                nbrruns--;
                return;
            }
        }
        setLength(nbrruns - 1, (short) (start - Util.toIntUnsigned(getValue(nbrruns - 1)) -1));
        if( newend < oldend ) {           
            setValue(nbrruns, (short) newend);
            setLength(nbrruns, (short) (oldend - newend - 1));
            nbrruns ++;
        } else if ( newend > oldend ) {  
            setValue(nbrruns, (short) oldend);
            setLength(nbrruns, (short) (newend - oldend - 1));
            nbrruns ++;
        }
    }

    @Override
    public Container or(RunContainer x) {
        if(isFull()) return clone();
        if(x.isFull()) return x.clone(); // cheap case that can save a lot of computation
        // we really ought to optimize the rest of the code for the frequent case where there is a single run
        RunContainer answer = new RunContainer(new short[2 * (this.nbrruns + x.nbrruns)],0);
        int rlepos = 0;
        int xrlepos = 0;

        while ((xrlepos < x.nbrruns) && (rlepos < this.nbrruns)) {
            if(Util.compareUnsigned(getValue(rlepos), x.getValue(xrlepos)) <= 0) {
                answer.smartAppend(getValue(rlepos), getLength(rlepos));
                rlepos++;
            } else {
                answer.smartAppend(x.getValue(xrlepos), x.getLength(xrlepos));
                xrlepos++;
            }
        }
        while (xrlepos < x.nbrruns) {
            answer.smartAppend(x.getValue(xrlepos), x.getLength(xrlepos));
            xrlepos++;
        }
        while (rlepos < this.nbrruns) {
            answer.smartAppend(getValue(rlepos), getLength(rlepos));
            rlepos++;
        }

        return answer.toBitmapIfNeeded();
    }


    @Override
    public Container xor(RunContainer x) {
        if(x.nbrruns == 0) return this.clone();
        if(this.nbrruns == 0) return x.clone();
        RunContainer answer = new RunContainer(new short[2 * (this.nbrruns + x.nbrruns)],0);
        int rlepos = 0;
        int xrlepos = 0;

        while (true) {
            if(Util.compareUnsigned(getValue(rlepos), x.getValue(xrlepos)) < 0) {
                answer.smartAppendExclusive(getValue(rlepos), getLength(rlepos));
                rlepos++;

                if(rlepos == this.nbrruns )  {
                    while (xrlepos < x.nbrruns) {
                        answer.smartAppendExclusive(x.getValue(xrlepos), x.getLength(xrlepos));
                        xrlepos++;
                    }
                    break;
                }
            } else {
                answer.smartAppendExclusive(x.getValue(xrlepos), x.getLength(xrlepos));

                xrlepos++;
                if(xrlepos == x.nbrruns ) {
                    while (rlepos < this.nbrruns) {
                        answer.smartAppendExclusive(getValue(rlepos), getLength(rlepos));
                        rlepos++;
                    }
                    break;
                }
            }
        }       
        return answer.toEfficientContainer();
    }


    @Override
    public Container repairAfterLazy() {
        return toEfficientContainer();
    }
    
    // a very cheap check... if you have more than 4096, then you should use a bitmap container.
    // this function avoids computing the cardinality
    private Container convertToLazyBitmapIfNeeded() {
        // when nbrruns exceed ArrayContainer.DEFAULT_MAX_SIZE, then we know it should be stored as a bitmap, always 
        if(this.nbrruns > ArrayContainer.DEFAULT_MAX_SIZE) {
            BitmapContainer answer = new BitmapContainer();
            for (int rlepos=0; rlepos < this.nbrruns; ++rlepos) {
                int start = Util.toIntUnsigned(this.getValue(rlepos));
                int end = start + Util.toIntUnsigned(this.getLength(rlepos)) + 1;
                Util.setBitmapRange(answer.bitmap, start, end); 
            }
            answer.cardinality = -1;
            return answer;
        }
        return this;
    }

    @Override
    public boolean intersects(ArrayContainer x) {
        if(this.nbrruns == 0) return false;
        int rlepos = 0;
        int arraypos = 0;
        int rleval = Util.toIntUnsigned(this.getValue(rlepos));
        int rlelength = Util.toIntUnsigned(this.getLength(rlepos));        
        while(arraypos < x.cardinality)  {
            int arrayval = Util.toIntUnsigned(x.content[arraypos]);
            while(rleval + rlelength < arrayval) {// this will frequently be false
                ++rlepos;
                if(rlepos == this.nbrruns) {
                    return false;
                }
                rleval = Util.toIntUnsigned(this.getValue(rlepos));
                rlelength = Util.toIntUnsigned(this.getLength(rlepos));
            }
            if(rleval > arrayval)  {
                arraypos = Util.advanceUntil(x.content,arraypos,x.cardinality,this.getValue(rlepos));
            } else {
                return true;
            }
        }
        return false;
    }

    @Override
    public boolean intersects(BitmapContainer x) {
        // TODO: this is probably not optimally fast
        for (int rlepos=0; rlepos < this.nbrruns; ++rlepos) {
            int runStart = Util.toIntUnsigned(this.getValue(rlepos));
            int runEnd = runStart + Util.toIntUnsigned(this.getLength(rlepos));
            for (int runValue = runStart; runValue <= runEnd; ++runValue) {
                if ( x.contains((short) runValue)) {
                    return true;
                }
            }
        }
        return false;
    }

    @Override
    public boolean intersects(RunContainer x) {
        int rlepos = 0;
        int xrlepos = 0;
        int start = Util.toIntUnsigned(this.getValue(rlepos));
        int end = start + Util.toIntUnsigned(this.getLength(rlepos)) + 1;
        int xstart = Util.toIntUnsigned(x.getValue(xrlepos));
        int xend = xstart + Util.toIntUnsigned(x.getLength(xrlepos)) + 1;
        while ((rlepos < this.nbrruns ) && (xrlepos < x.nbrruns )) {
            if (end  <= xstart) {
                if (ENABLE_GALLOPING_AND) {
                    rlepos = skipAhead(this, rlepos, xstart); // skip over runs until we have end > xstart  (or rlepos is advanced beyond end)
                }
                else
                    ++rlepos;

                if(rlepos < this.nbrruns ) {
                    start = Util.toIntUnsigned(this.getValue(rlepos));
                    end = start + Util.toIntUnsigned(this.getLength(rlepos)) + 1;
                }
            } else if (xend <= start) {
                // exit the second run
                if (ENABLE_GALLOPING_AND) {
                    xrlepos = skipAhead(x, xrlepos, start);
                }
                else
                    ++xrlepos;

                if(xrlepos < x.nbrruns ) {
                    xstart = Util.toIntUnsigned(x.getValue(xrlepos));
                    xend = xstart + Util.toIntUnsigned(x.getLength(xrlepos)) + 1;
                }
            } else {// they overlap
                return true;
            }
        }
        return false;
    }

}


final class RunContainerShortIterator implements ShortIterator {
    int pos;
    int le = 0;
    int maxlength;
    int base;

    RunContainer parent;

    RunContainerShortIterator() {}

    RunContainerShortIterator(RunContainer p) {
        wrap(p);
    }

    void wrap(RunContainer p) {
        parent = p;
        pos = 0;
        le = 0;
        if(pos < parent.nbrruns) {
            maxlength = Util.toIntUnsigned(parent.getLength(pos));
            base = Util.toIntUnsigned(parent.getValue(pos));
        }
    }

    @Override
    public boolean hasNext() {
        return pos < parent.nbrruns;
    }

    @Override
    public ShortIterator clone() {
        try {
            return (ShortIterator) super.clone();
        } catch (CloneNotSupportedException e) {
            return null;// will not happen
        }
    }

    @Override
    public short next() {
        short ans = (short) (base + le);
        le++;
        if(le > maxlength) {
            pos++;
            le = 0;
            if(pos < parent.nbrruns) {
                maxlength = Util.toIntUnsigned(parent.getLength(pos));
                base = Util.toIntUnsigned(parent.getValue(pos));
            }
        }
        return ans;
    }

    @Override
    public int nextAsInt() {
        int ans = base + le;
        le++;
        if(le > maxlength) {
            pos++;
            le = 0;
            if(pos < parent.nbrruns) {
                maxlength = Util.toIntUnsigned(parent.getLength(pos));
                base = Util.toIntUnsigned(parent.getValue(pos));
            }
        }
        return ans;
    }

    @Override
    public void remove() {
        throw new RuntimeException("Not implemented");// TODO
    }

};

final class ReverseRunContainerShortIterator implements ShortIterator {
    int pos;
    int le;
    RunContainer parent;
    int maxlength;
    int base;


    ReverseRunContainerShortIterator(){}

    ReverseRunContainerShortIterator(RunContainer p) {
        wrap(p);
    }

    void wrap(RunContainer p) {
        parent = p;
        pos = parent.nbrruns - 1;
        le = 0;
        if(pos >= 0) {
            maxlength = Util.toIntUnsigned(parent.getLength(pos));
            base = Util.toIntUnsigned(parent.getValue(pos));
        }
    }

    @Override
    public boolean hasNext() {
        return pos >= 0;
    }

    @Override
    public ShortIterator clone() {
        try {
            return (ShortIterator) super.clone();
        } catch (CloneNotSupportedException e) {
            return null;// will not happen
        }
    }

    @Override
    public short next() {
        short ans = (short) (base + maxlength - le);
        le++;
        if(le > maxlength) {
            pos--;
            le = 0;
            if(pos >= 0) {
                maxlength = Util.toIntUnsigned(parent.getLength(pos));
                base = Util.toIntUnsigned(parent.getValue(pos));
            }
        }
        return ans;
    }
    
    @Override
    public int nextAsInt() {
        int ans = base + maxlength - le;
        le++;
        if(le > maxlength) {
            pos--;
            le = 0;
            if(pos >= 0) {
                maxlength = Util.toIntUnsigned(parent.getLength(pos));
                base = Util.toIntUnsigned(parent.getValue(pos));
            }
        }
        return ans;
    }

    @Override
    public void remove() {
        throw new RuntimeException("Not implemented");// TODO
    }

}
<|MERGE_RESOLUTION|>--- conflicted
+++ resolved
@@ -793,11 +793,8 @@
         for(; k < this.nbrruns ; ++k) {
             ans.smartAppendExclusive(getValue(k), getLength(k));
         }
-<<<<<<< HEAD
-=======
         // the number of runs can increase by one, meaning (rarely) a bitmap will become better
         // or the cardinality can decrease by a lot, making an array better
->>>>>>> 14d5ad7b
         return ans.toEfficientContainer();
     }
         
