--- conflicted
+++ resolved
@@ -18,7 +18,6 @@
 import org.roaringbitmap.RoaringBitmap;
 import org.roaringbitmap.ShortIterator;
 import org.roaringbitmap.Util;
-import org.roaringbitmap.longlong.RoaringIntPacking;
 
 /**
  * ImmutableRoaringBitmap provides a compressed immutable (cannot be modified) bitmap. It is meant
@@ -1320,11 +1319,7 @@
    */
   @Override
   public int select(int j) {
-<<<<<<< HEAD
-    long leftover = RoaringIntPacking.toUnsignedLong(j);
-=======
-    long leftover = ((long) j) & 0xffffffffL;
->>>>>>> db3e8dfb
+    long leftover = Util.toUnsignedLong(j);
     for (int i = 0; i < this.highLowContainer.size(); i++) {
       int thiscard = this.highLowContainer.getCardinality(i);
       if (thiscard > leftover) {
