/*
 * (c) the authors
 * Licensed under the Apache License, Version 2.0.
 */
package org.roaringbitmap;

import static org.junit.Assert.assertEquals;

import org.apache.commons.lang3.ArrayUtils;
import org.junit.Assert;
import org.junit.Test;

import java.io.*;
import java.util.*;

/**
 * Generic testing of the roaring bitmaps
 */
@SuppressWarnings({"static-method", "javadoc"})
public class TestRoaringBitmap {
<<<<<<< HEAD
	@Test
	public void testHighBits() {
		for (int offset = 1 << 14; offset < 1 << 18; offset *= 2) {
			RoaringBitmap rb = new RoaringBitmap();
			for (long k = Integer.MIN_VALUE; k < Integer.MAX_VALUE; k += offset) {
				rb.add((int) k);
			}
			for (long k = Integer.MIN_VALUE; k < Integer.MAX_VALUE; k += offset) {
				Assert.assertTrue(rb.contains((int) k));
			}
			int[] array = rb.toArray();
			int pos = 0;
			for (long k = Integer.MIN_VALUE; k < Integer.MAX_VALUE; k += offset, pos++) {
				Assert.assertTrue(array[pos] == (int)k);
			}
			assert(pos == array.length);
		}
	}
=======

	@Test
	public void testEqual() {
		RoaringBitmap rr1 = RoaringBitmap.bitmapOf(1,2,100000);
		RoaringBitmap rr2 = RoaringBitmap.bitmapOf(3,4,100001);
		RoaringBitmap rr3 = RoaringBitmap.bitmapOf(1,2,100000);
		Assert.assertEquals(rr1, rr3);
		Assert.assertNotEquals(rr1, rr2);
		Assert.assertNotEquals(rr3, rr2);
	}
	
>>>>>>> bfe49eaf
	
	@Test
	public void bitmapOfTest() {
		int[] cuiRelsArray = new int[1024];
		for(int k = 0; k < cuiRelsArray.length; ++k)
			cuiRelsArray[k] = k;
		RoaringBitmap rr1 = RoaringBitmap.bitmapOf(cuiRelsArray);
		int[] back = rr1.toArray();
		Assert.assertArrayEquals(cuiRelsArray, back);
	}
	
	@Test
	public void sillytestHighBits() {
		RoaringBitmap rb = RoaringBitmap.bitmapOf(-1,0);
		int[] array = rb.toArray();
		Assert.assertTrue(array[0] == 0);
		Assert.assertTrue(array[1] == -1);
	}
	
	@Test
	public void testHighBits() {
		for (int offset = 1 << 14; offset < 1 << 18; offset *= 2) {
			RoaringBitmap rb = new RoaringBitmap();
			for (long k = Integer.MIN_VALUE; k < Integer.MAX_VALUE; k += offset) {
				rb.add((int) k);
			}
			int cardinality = 0;
			for (long k = Integer.MIN_VALUE; k < Integer.MAX_VALUE; k += offset) {
				Assert.assertTrue(rb.contains((int) k));
				++cardinality;
			}
			int[] array = rb.toArray();
			Assert.assertTrue(array.length == cardinality);
			for(int k = 0; k < array.length - 1; ++k) {
				Assert.assertTrue((0xFFFFFFFFL & array[k]) <= (0xFFFFFFFFL & array[k + 1]));
			}
		}
	}
	

	@Test
	public void testCheckedRemove() {
		RoaringBitmap rb = new RoaringBitmap();
		// checking if the true value is well returned
		// when adding new ints
		for (int i = 0; i < 2 * (1 << 16); i++)
			rb.add(i);
		for (int i = 0; i < 2 * (1 << 16); i += 2)
			Assert.assertTrue(rb.checkedRemove(i));
		for (int i = 0; i < 2 * (1 << 16); i += 2)
			Assert.assertFalse(rb.checkedRemove(i));
		for (int i = 1; i < 2 * (1 << 16); i += 2)
			Assert.assertTrue(rb.checkedRemove(i));
		for (int i = 1; i < 2 * (1 << 16) + 1; i += 2)
			Assert.assertFalse(rb.checkedRemove(i));
	}

	@Test
	public void testCheckedAdd() {
		RoaringBitmap rb = new RoaringBitmap();
		// checking if the true value is well returned
		// when adding new ints
		for (int i = 0; i < 2 * (1 << 16); i += 2)
			Assert.assertTrue(rb.checkedAdd(i));
		for (int i = 1; i < 2 * (1 << 16); i += 2)
			Assert.assertTrue(rb.checkedAdd(i));
		// Checking if the false value is well returned
		// when adding already existing ints
		for (int i = 0; i < 2 * (1 << 16); i += 2)
			Assert.assertFalse(rb.checkedAdd(i));
		for (int i = 1; i < 2 * (1 << 16) + 1; i += 2)
			Assert.assertFalse(rb.checkedAdd(i));
	}
	
	@Test
	public void testFlip() {
		RoaringBitmap rb = new RoaringBitmap();
		for (int i = 0; i < 1 << 20; ++i) {
			rb.flip(i);
			assertEquals(rb.getCardinality(), i + 1);
		}
		for (int i = (1 << 20) - 1; i >= 0; --i) {
			rb.flip(i);
			assertEquals(rb.getCardinality(), i);
		}
	}

    @Test
    public void testSetUtilIntersection() {
        short  data1[] = {0, 2, 4, 6, 8, 10, 12, 14, 16, 18};
        short  data2[] = {0, 3, 6, 9, 12, 15, 18};
        short  result[] = new short[data1.length+data2.length];
        short  expectedresult[] = {0, 6, 12, 18};
        int nl = Util.unsignedLocalIntersect2by2(data1, data1.length, data2, data2.length, result);
        result = Arrays.copyOf(result, nl);
        Assert.assertTrue(Arrays.equals(expectedresult, result));
    }
    
    @Test
    public void testXORSimple() {
            RoaringBitmap a = RoaringBitmap.bitmapOf(73647, 83469);
            RoaringBitmap b = RoaringBitmap.bitmapOf(1, 2, 3, 5, 6, 8, 9, 10, 11, 13, 14, 16, 17, 18, 19, 20, 21, 25, 26, 27, 28, 29, 30, 32, 33, 34, 35, 36, 37, 39, 40, 41, 50, 51, 69, 79, 80, 81, 88, 89, 172);
            RoaringBitmap rxor = RoaringBitmap.xor(a, b);
            RoaringBitmap ror = RoaringBitmap.or(a, b);
            Assert.assertTrue(rxor.equals(ror));
    }
    
    @Test
    public void testRank() {
        RoaringBitmap rb = new RoaringBitmap();
        for(int k = 0; k < 100000; k += 7)
            rb.add(k);
        for(int k = 100000; k < 200000; k += 1000)
            rb.add(k);
        for(int k = 0; k < 100000; ++k) {
            Assert.assertEquals(1 + k/7, rb.rank(k));
        }
        for(int k = 100000; k < 200000; ++k) {
            Assert.assertEquals(1 + 100000/7 + 1 + (k - 100000)/1000 , rb.rank(k));
        }
    }
    

    @Test
    public void testSelect() {
        long w = ~0l;
        for (int k = 0; k < 64; ++k) {
            Assert.assertEquals(k, Util.select(w, k));
        }
        for (int k = 0; k < 64; ++k) {
            Assert.assertEquals(k, Util.select(1l << k, 0));
        }
        for (int k = 1; k < 64; ++k) {
            Assert.assertEquals(k, Util.select((1l << k) + 1, 1));
        }
        Assert.assertEquals(0, Util.select(1, 0));
        Assert.assertEquals(0, Util.select(5, 0));
        Assert.assertEquals(2, Util.select(5, 1));
        for (int gap = 1; gap <= 1024; gap *= 2) {
            RoaringBitmap rb = new RoaringBitmap();
            for (int k = 0; k < 100000; k += gap)
                rb.add(k);
            for (int k = 0; k < 100000 / gap; ++k) {
                Assert.assertEquals(k * gap, rb.select(k));
            }
        }
    }
    

    @Test
    public void testLimit() {        
        for (int gap = 1; gap <= 1024; gap *= 2) {
            RoaringBitmap rb = new RoaringBitmap();
            for (int k = 0; k < 100000; k += gap)
                rb.add(k);
            int thiscard = rb.getCardinality();
            for (int k = 0; k < thiscard; k+=100) {
                RoaringBitmap limited = rb.limit(k);
                Assert.assertEquals(limited.getCardinality(),k);
            }
            Assert.assertEquals(rb.limit(thiscard).getCardinality(),thiscard);
            Assert.assertEquals(rb.limit(thiscard+1).getCardinality(),thiscard);            
        }
    }    
    
    @Test
    public void testHorizontalOrCardinality() {
        int[] vals = {65535,131071,196607,262143,327679,393215,458751,524287};        
        final RoaringBitmap[] b = new RoaringBitmap[2];
        b[0] = RoaringBitmap.bitmapOf(vals);
        b[1] = RoaringBitmap.bitmapOf(vals);
        RoaringBitmap a = FastAggregation.horizontal_or(new Iterator<RoaringBitmap>(){
            int k = 0;

                @Override
                public boolean hasNext() {
                    return k<b.length;
                }

                @Override
                public void remove() {}

                @Override
                public RoaringBitmap next() {
                    return b[k++];
                }});
        Assert.assertEquals(8, a.getCardinality());
    }

    
    @Test
    public void testContains() throws IOException {
        System.out.println("test contains");
        RoaringBitmap rbm1 = new RoaringBitmap();
        for(int k = 0; k<1000;++k) {
            rbm1.add(17*k);
        }
        for(int k = 0; k<17*1000;++k) {
            Assert.assertTrue(rbm1.contains(k) == (k/17*17==k));
        }
    }

	@Test
	public void testHash() {
		RoaringBitmap rbm1 = new RoaringBitmap();
		rbm1.add(17);
		RoaringBitmap rbm2 = new RoaringBitmap();
		rbm2.add(17);
		Assert.assertTrue(rbm1.hashCode() == rbm2.hashCode());
		rbm2 = rbm1.clone();
		Assert.assertTrue(rbm1.hashCode() == rbm2.hashCode());
	}

    @Test
    public void sparseAndNot() {
        final RoaringBitmap rr1 = new RoaringBitmap();
        rr1.add(1);
        rr1.add(1 << 31);
        final RoaringBitmap rr2 = new RoaringBitmap();
        rr2.add(1 << 31);
        RoaringBitmap andNot = RoaringBitmap.andNot(rr1, rr2);
        Assert.assertEquals(1, andNot.getCardinality());
        Assert.assertTrue(andNot.contains(1));
        rr1.andNot(rr2);
        Assert.assertEquals(1, rr1.getCardinality());
        Assert.assertTrue(andNot.contains(1));
    }
	
    @Test
    public void orBigIntsTest() {
    	RoaringBitmap rb = new RoaringBitmap();
    	RoaringBitmap rb2 = new RoaringBitmap(); 
    	HashSet<Integer> hs= new HashSet<Integer>();
    	
    	for(int i=1<<31; i<(1<<31)+65536; i+=2){
    		rb.add(i);
    		hs.add(i);
    	}
    	for(int i=(1<<31)+3*65536; i<(1<<31)+4*65536; i+=3){
    		hs.add(i);
    		rb.add(i);
    	}
    	for(int i=(1<<31)+5*65536; i<(1<<31)+7*65536; i+=5){
    		hs.add(i);
    		rb.add(i);
    	}
    	for(int i=(1<<31)+9*65536; i<(1<<31)+10*65536; i+=3){
    		hs.add(i);
    		rb.add(i);
    	}
    	
    	for(int i=1<<31+3*65536; i<(1<<31)+4*65536; i+=5){
    		hs.add(i);
    		rb2.add(i);
    	}
    	for(int i=(1<<31)+6*65536; i<(1<<31)+7*65536; i+=3){
    		hs.add(i);
    		rb2.add(i);
    	}
    	for(int i=(1<<31)+9*65536; i<(1<<31)+11*65536; i+=5){
    		hs.add(i);
    		rb2.add(i);
    	}
    	for(int i=(1<<31)+13*65536; i<(1<<31)+14*65536; i+=7){
    		hs.add(i);
    		rb2.add(i);
    	}
    	
    	RoaringBitmap rbor = RoaringBitmap.or(rb, rb2);
    	
    	Object[] correct= hs.toArray();
    	Arrays.sort(correct);
    	Integer[] resor= ArrayUtils.toObject(rbor.toArray());
    	Assert.assertArrayEquals(correct, resor);
    }
    
    @Test
    public void andBigIntsTest() {
    	RoaringBitmap rb = new RoaringBitmap();
    	RoaringBitmap rb2 = new RoaringBitmap();
    	HashSet<Integer> hs= new HashSet<Integer>();
    	
    	for(int i=1<<31; i<(1<<31)+65536; i+=2){
    		rb.add(i);
    	}
    	for(int i=(1<<31)+3*65536; i<(1<<31)+4*65536; i+=3){
    		rb.add(i);
    	}
    	for(int i=(1<<31)+5*65536; i<(1<<31)+7*65536; i+=3){
    		rb.add(i);
    	}
    	for(int i=(1<<31)+6*65536; i<(1<<31)+7*65536; i+=4){
    		rb.add(i);
    	}
    	for(int i=(1<<31)+9*65536; i<(1<<31)+10*65536; i+=5){
    		rb.add(i);
    	}
    	
    	for(int i=(1<<31)+3*65536; i<(1<<31)+4*65536; i+=3){
    		hs.add(i);
    		rb2.add(i);
    	}
    	for(int i=(1<<31)+6*65536; i<(1<<31)+7*65536; i+=4){
    		hs.add(i);
    		rb2.add(i);
    	}
    	for(int i=(1<<31)+9*65536; i<(1<<31)+10*65536; i+=5){
    		hs.add(i);
    		rb2.add(i);
    	}
    	for(int i=(1<<31)+13*65536; i<(1<<31)+14*65536; i+=7){
    		rb2.add(i);
    	}
    	
    	RoaringBitmap rband = RoaringBitmap.and(rb, rb2);
    	
    	Object[] correct= hs.toArray();
    	Arrays.sort(correct);
    	Integer[] resand= ArrayUtils.toObject(rband.toArray());
    	Assert.assertArrayEquals(correct, resand);
    }
    
    @Test
    public void andNotBigIntsTest() {
    	RoaringBitmap rb = new RoaringBitmap();
    	RoaringBitmap rb2 = new RoaringBitmap();
    	HashSet<Integer> hs= new HashSet<Integer>();
    	
    	for(int i=1<<31; i<(1<<31)+65536; i+=2){
    		rb.add(i);
    		hs.add(i);
    	}
    	for(int i=(1<<31)+3*65536; i<(1<<31)+4*65536; i+=3){
    		rb.add(i);
    	}
    	for(int i=(1<<31)+5*65536; i<(1<<31)+6*65536; i+=3){
    		hs.add(i);
    		rb.add(i);
    	}
    	for(int i=(1<<31)+9*65536; i<(1<<31)+10*65536; i+=5){
    		rb.add(i);
    	}
    	
    	for(int i=(1<<31)+3*65536; i<(1<<31)+4*65536; i+=3){
    		rb2.add(i);
    	}
    	for(int i=(1<<31)+6*65536; i<(1<<31)+7*65536; i+=4){
    		rb2.add(i);
    	}
    	for(int i=(1<<31)+9*65536; i<(1<<31)+10*65536; i+=5){
    		rb2.add(i);
    	}
    	for(int i=(1<<31)+13*65536; i<(1<<31)+14*65536; i+=7){
    		rb2.add(i);
    	}
    	
    	RoaringBitmap rbandnot = RoaringBitmap.andNot(rb, rb2);
    	
    	Object[] correct= hs.toArray();
    	Arrays.sort(correct);
    	Integer[] resandNot= ArrayUtils.toObject(rbandnot.toArray());
    	Assert.assertArrayEquals(correct, resandNot);
    }
    
    @Test
    public void xorBigIntsTest() {
    	RoaringBitmap rb = new RoaringBitmap();
    	RoaringBitmap rb2 = new RoaringBitmap();
    	HashSet<Integer> hs= new HashSet<Integer>();
    	
    	for(int i=1<<31; i<(1<<31)+65536; i+=2){
    		hs.add(i);
    		rb.add(i);
    	}
    	for(int i=(1<<31)+3*65536; i<(1<<31)+4*65536; i+=3){
    		rb.add(i);
    	}
    	for(int i=(1<<31)+5*65536; i<(1<<31)+7*65536; i+=5){
    		rb.add(i);
    	}
    	for(int i=(1<<31)+9*65536; i<(1<<31)+10*65536; i+=7){
    		rb.add(i);
    	}
    	for(int i=(1<<31)+11*65536; i<(1<<31)+12*65536; i+=6){
    		hs.add(i);
    		rb.add(i);
    	}
    	
    	for(int i=(1<<31)+3*65536; i<(1<<31)+4*65536; i+=3){
    		rb2.add(i);
    	}
    	for(int i=(1<<31)+5*65536; i<(1<<31)+7*65536; i+=5){
    		rb2.add(i);
    	}
    	for(int i=(1<<31)+9*65536; i<(1<<31)+10*65536; i+=7){
    		rb2.add(i);
    	}
    	for(int i=(1<<31)+13*65536; i<(1<<31)+14*65536; i+=2){
    		hs.add(i);
    		rb2.add(i);
    	}
    	
    	
    	RoaringBitmap rbxor = RoaringBitmap.xor(rb, rb2);
    	
    	Object[] correct= hs.toArray();
    	Arrays.sort(correct);
    	Integer[] resxor= ArrayUtils.toObject(rbxor.toArray());
    	Assert.assertArrayEquals(correct, resxor);
    }
    
    @Test
    public void ANDNOTtest() {
        final RoaringBitmap rr = new RoaringBitmap();
        for (int k = 4000; k < 4256; ++k)
            rr.add(k);
        for (int k = 65536; k < 65536 + 4000; ++k)
            rr.add(k);
        for (int k = 3 * 65536; k < 3 * 65536 + 9000; ++k)
            rr.add(k);
        for (int k = 4 * 65535; k < 4 * 65535 + 7000; ++k)
            rr.add(k);
        for (int k = 6 * 65535; k < 6 * 65535 + 10000; ++k)
            rr.add(k);
        for (int k = 8 * 65535; k < 8 * 65535 + 1000; ++k)
            rr.add(k);
        for (int k = 9 * 65535; k < 9 * 65535 + 30000; ++k)
            rr.add(k);

        final RoaringBitmap rr2 = new RoaringBitmap();
        for (int k = 4000; k < 4256; ++k) {
            rr2.add(k);
        }
        for (int k = 65536; k < 65536 + 4000; ++k) {
            rr2.add(k);
        }
        for (int k = 3 * 65536 + 2000; k < 3 * 65536 + 6000; ++k) {
            rr2.add(k);
        }
        for (int k = 6 * 65535; k < 6 * 65535 + 1000; ++k) {
            rr2.add(k);
        }
        for (int k = 7 * 65535; k < 7 * 65535 + 1000; ++k) {
            rr2.add(k);
        }
        for (int k = 10 * 65535; k < 10 * 65535 + 5000; ++k) {
            rr2.add(k);
        }
        final RoaringBitmap correct = RoaringBitmap.andNot(rr, rr2);
        rr.andNot(rr2);
        Assert.assertTrue(correct.equals(rr));
    }

    @Test
    public void andNot() {
        final RoaringBitmap rb = new RoaringBitmap();
        final RoaringBitmap rb2 = new RoaringBitmap();

        rb.add(1);
        rb.add(1 << 16);
        rb2.add(1 << 16);
        rb.add(2 << 16);
        rb.add(3 << 16);
        rb2.add(3 << 16);
        rb.andNot(rb2);

        final IntIterator i = rb.getIntIterator();
        Assert.assertTrue(i.hasNext());
        Assert.assertEquals(1, i.next());
        Assert.assertTrue(i.hasNext());
        Assert.assertEquals(2 << 16, i.next());
        Assert.assertFalse(i.hasNext());
    }

    @Test
    public void andnottest4() {
        final RoaringBitmap rb = new RoaringBitmap();
        final RoaringBitmap rb2 = new RoaringBitmap();

        for (int i = 0; i < 200000; i += 4)
            rb2.add(i);
        for (int i = 200000; i < 400000; i += 14)
            rb2.add(i);
        rb2.getCardinality();

        // check or against an empty bitmap
        final RoaringBitmap andNotresult = RoaringBitmap
                .andNot(rb, rb2);
        final RoaringBitmap off = RoaringBitmap.andNot(rb2, rb);

        Assert.assertEquals(rb, andNotresult);
        Assert.assertEquals(rb2, off);
        rb2.andNot(rb);
        Assert.assertEquals(rb2, off);
    }

    @Test
    public void andtest() {
        final RoaringBitmap rr = new RoaringBitmap();
        for (int k = 0; k < 4000; ++k) {
            rr.add(k);
        }
        rr.add(100000);
        rr.add(110000);
        final RoaringBitmap rr2 = new RoaringBitmap();
        rr2.add(13);
        final RoaringBitmap rrand = RoaringBitmap.and(rr, rr2);
        int[] array = rrand.toArray();

        Assert.assertEquals(array.length, 1);
        Assert.assertEquals(array[0], 13);
        rr.and(rr2);
        array = rr.toArray();
        Assert.assertEquals(array.length, 1);
        Assert.assertEquals(array[0], 13);

    }

    @Test
    public void sparseAnd() {
        final RoaringBitmap rr1 = new RoaringBitmap();
        rr1.add(1);
        rr1.add(1 << 31);
        final RoaringBitmap rr2 = new RoaringBitmap();
        rr2.add(1 << 31);
        RoaringBitmap and = RoaringBitmap.and(rr1, rr2);
        Assert.assertEquals(1, and.getCardinality());
        Assert.assertTrue(and.contains(1 << 31));
        rr1.and(rr2);
        Assert.assertEquals(1, rr1.getCardinality());
        Assert.assertTrue(and.contains(1 << 31));
    }

    @Test
    public void ANDtest() {
        final RoaringBitmap rr = new RoaringBitmap();
        for (int k = 4000; k < 4256; ++k)
            rr.add(k);
        for (int k = 65536; k < 65536 + 4000; ++k)
            rr.add(k);
        for (int k = 3 * 65536; k < 3 * 65536 + 9000; ++k)
            rr.add(k);
        for (int k = 4 * 65535; k < 4 * 65535 + 7000; ++k)
            rr.add(k);
        for (int k = 6 * 65535; k < 6 * 65535 + 10000; ++k)
            rr.add(k);
        for (int k = 8 * 65535; k < 8 * 65535 + 1000; ++k)
            rr.add(k);
        for (int k = 9 * 65535; k < 9 * 65535 + 30000; ++k)
            rr.add(k);

        final RoaringBitmap rr2 = new RoaringBitmap();
        for (int k = 4000; k < 4256; ++k) {
            rr2.add(k);
        }
        for (int k = 65536; k < 65536 + 4000; ++k) {
            rr2.add(k);
        }
        for (int k = 3 * 65536 + 2000; k < 3 * 65536 + 6000; ++k) {
            rr2.add(k);
        }
        for (int k = 6 * 65535; k < 6 * 65535 + 1000; ++k) {
            rr2.add(k);
        }
        for (int k = 7 * 65535; k < 7 * 65535 + 1000; ++k) {
            rr2.add(k);
        }
        for (int k = 10 * 65535; k < 10 * 65535 + 5000; ++k) {
            rr2.add(k);
        }
        final RoaringBitmap correct = RoaringBitmap.and(rr, rr2);
        rr.and(rr2);
        Assert.assertTrue(correct.equals(rr));
    }

    @Test
    public void andtest2() {
        final RoaringBitmap rr = new RoaringBitmap();
        for (int k = 0; k < 4000; ++k) {
            rr.add(k);
        }
        rr.add(100000);
        rr.add(110000);
        final RoaringBitmap rr2 = new RoaringBitmap();
        rr2.add(13);
        final RoaringBitmap rrand = RoaringBitmap.and(rr, rr2);

        final int[] array = rrand.toArray();
        Assert.assertEquals(array.length, 1);
        Assert.assertEquals(array[0], 13);
    }

    @Test
    public void andtest3() {
        final int[] arrayand = new int[11256];
        int pos = 0;
        final RoaringBitmap rr = new RoaringBitmap();
        for (int k = 4000; k < 4256; ++k)
            rr.add(k);
        for (int k = 65536; k < 65536 + 4000; ++k)
            rr.add(k);
        for (int k = 3 * 65536; k < 3 * 65536 + 1000; ++k)
            rr.add(k);
        for (int k = 3 * 65536 + 1000; k < 3 * 65536 + 7000; ++k)
            rr.add(k);
        for (int k = 3 * 65536 + 7000; k < 3 * 65536 + 9000; ++k)
            rr.add(k);
        for (int k = 4 * 65536; k < 4 * 65536 + 7000; ++k)
            rr.add(k);
        for (int k = 6 * 65536; k < 6 * 65536 + 10000; ++k)
            rr.add(k);
        for (int k = 8 * 65536; k < 8 * 65536 + 1000; ++k)
            rr.add(k);
        for (int k = 9 * 65536; k < 9 * 65536 + 30000; ++k)
            rr.add(k);

        final RoaringBitmap rr2 = new RoaringBitmap();
        for (int k = 4000; k < 4256; ++k) {
            rr2.add(k);
            arrayand[pos++] = k;
        }
        for (int k = 65536; k < 65536 + 4000; ++k) {
            rr2.add(k);
            arrayand[pos++] = k;
        }
        for (int k = 3 * 65536 + 1000; k < 3 * 65536 + 7000; ++k) {
            rr2.add(k);
            arrayand[pos++] = k;
        }
        for (int k = 6 * 65536; k < 6 * 65536 + 1000; ++k) {
            rr2.add(k);
            arrayand[pos++] = k;
        }
        for (int k = 7 * 65536; k < 7 * 65536 + 1000; ++k) {
            rr2.add(k);
        }
        for (int k = 10 * 65536; k < 10 * 65536 + 5000; ++k) {
            rr2.add(k);
        }

        final RoaringBitmap rrand = RoaringBitmap.and(rr, rr2);

        final int[] arrayres = rrand.toArray();

        for (int i = 0; i < arrayres.length; i++)
            if (arrayres[i] != arrayand[i])
                System.out.println(arrayres[i]);

        Assert.assertTrue(Arrays.equals(arrayand, arrayres));

    }

    @Test
    public void andtest4() {
        final RoaringBitmap rb = new RoaringBitmap();
        final RoaringBitmap rb2 = new RoaringBitmap();

        for (int i = 0; i < 200000; i += 4)
            rb2.add(i);
        for (int i = 200000; i < 400000; i += 14)
            rb2.add(i);

        // check or against an empty bitmap
        final RoaringBitmap andresult = RoaringBitmap.and(rb, rb2);
        final RoaringBitmap off = RoaringBitmap.and(rb2, rb);
        Assert.assertTrue(andresult.equals(off));

        Assert.assertEquals(0, andresult.getCardinality());

        for (int i = 500000; i < 600000; i += 14)
            rb.add(i);
        for (int i = 200000; i < 400000; i += 3)
            rb2.add(i);
        // check or against an empty bitmap
        final RoaringBitmap andresult2 = RoaringBitmap.and(rb, rb2);
        Assert.assertEquals(0, andresult.getCardinality());

        Assert.assertEquals(0, andresult2.getCardinality());
        for (int i = 0; i < 200000; i += 4)
            rb.add(i);
        for (int i = 200000; i < 400000; i += 14)
            rb.add(i);
        Assert.assertEquals(0, andresult.getCardinality());
        final RoaringBitmap rc = RoaringBitmap.and(rb, rb2);
        rb.and(rb2);
        Assert.assertEquals(rc.getCardinality(), rb.getCardinality());

    }

    @Test
    public void ArrayContainerCardinalityTest() {
        final ArrayContainer ac = new ArrayContainer();
        for (short k = 0; k < 100; ++k) {
            ac.add(k);
            Assert.assertEquals(ac.getCardinality(), k + 1);
        }
        for (short k = 0; k < 100; ++k) {
            ac.add(k);
            Assert.assertEquals(ac.getCardinality(), 100);
        }
    }
    

    @Test
    public void trimArrayContainerCardinalityTest() {
        final ArrayContainer ac = new ArrayContainer();
        ac.trim();
        for (short k = 0; k < 100; ++k) {
            ac.add(k);
            ac.trim();
            Assert.assertEquals(ac.getCardinality(), k + 1);
        }
        for (short k = 0; k < 100; ++k) {
            ac.add(k);
            ac.trim();
            Assert.assertEquals(ac.getCardinality(), 100);
        }
    }

    @Test
    public void arraytest() {
        final ArrayContainer rr = new ArrayContainer();
        rr.add((short) 110);
        rr.add((short) 114);
        rr.add((short) 115);
        final short[] array = new short[3];
        int pos = 0;
        for (final short i : rr)
            array[pos++] = i;
        Assert.assertEquals(array[0], (short) 110);
        Assert.assertEquals(array[1], (short) 114);
        Assert.assertEquals(array[2], (short) 115);
    }

    @Test
    public void basictest() {
        final RoaringBitmap rr = new RoaringBitmap();
        final int[] a = new int[4002];
        int pos = 0;
        for (int k = 0; k < 4000; ++k) {
            rr.add(k);
            a[pos++] = k;
        }
        rr.add(100000);
        a[pos++] = 100000;
        rr.add(110000);
        a[pos++] = 110000;
        final int[] array = rr.toArray();
        for (int i = 0; i < array.length; i++)
            if (array[i] != a[i])
                System.out.println("rr : " + array[i] + " a : "
                        + a[i]);

        Assert.assertTrue(Arrays.equals(array, a));
    }

    @Test
    public void BitmapContainerCardinalityTest() {
        final BitmapContainer ac = new BitmapContainer();
        for (short k = 0; k < 100; ++k) {
            ac.add(k);
            Assert.assertEquals(ac.getCardinality(), k + 1);
        }
        for (short k = 0; k < 100; ++k) {
            ac.add(k);
            Assert.assertEquals(ac.getCardinality(), 100);
        }
    }

    @Test
    public void bitmaptest() {
        final BitmapContainer rr = new BitmapContainer();
        rr.add((short) 110);
        rr.add((short) 114);
        rr.add((short) 115);
        final short[] array = new short[3];
        int pos = 0;
        for (final short i : rr)
            array[pos++] = i;
        Assert.assertEquals(array[0], (short) 110);
        Assert.assertEquals(array[1], (short) 114);
        Assert.assertEquals(array[2], (short) 115);
    }

    @Test
    public void cardinalityTest() {
        final int N = 1024;
        for (int gap = 7; gap < 100000; gap *= 10) {
            for (int offset = 2; offset <= 1024; offset *= 2) {
                final RoaringBitmap rb = new RoaringBitmap();
                // check the add of new values
                for (int k = 0; k < N; k++) {
                    rb.add(k * gap);
                    Assert.assertEquals(
                            rb.getCardinality(), k + 1);
                }
                Assert.assertEquals(rb.getCardinality(), N);
                // check the add of existing values
                for (int k = 0; k < N; k++) {
                    rb.add(k * gap);
                    Assert.assertEquals(
                            rb.getCardinality(), N);
                }

                final RoaringBitmap rb2 = new RoaringBitmap();

                for (int k = 0; k < N; k++) {
                    rb2.add(k * gap * offset);
                    Assert.assertEquals(
                            rb2.getCardinality(), k + 1);
                }

                Assert.assertEquals(rb2.getCardinality(), N);

                for (int k = 0; k < N; k++) {
                    rb2.add(k * gap * offset);
                    Assert.assertEquals(
                            rb2.getCardinality(), N);
                }
                Assert.assertEquals(RoaringBitmap.and(rb, rb2)
                        .getCardinality(), N / offset);
                Assert.assertEquals(RoaringBitmap.or(rb, rb2)
                        .getCardinality(), 2 * N - N / offset);
                Assert.assertEquals(RoaringBitmap.xor(rb, rb2)
                        .getCardinality(), 2 * N - 2 * N
                        / offset);
            }
        }
    }

    @Test
    public void clearTest() {
        final RoaringBitmap rb = new RoaringBitmap();
        for (int i = 0; i < 200000; i += 7)
            // dense
            rb.add(i);
        for (int i = 200000; i < 400000; i += 177)
            // sparse
            rb.add(i);

        final RoaringBitmap rb2 = new RoaringBitmap();
        final RoaringBitmap rb3 = new RoaringBitmap();
        for (int i = 0; i < 200000; i += 4)
            rb2.add(i);
        for (int i = 200000; i < 400000; i += 14)
            rb2.add(i);

        rb.clear();
        Assert.assertEquals(0, rb.getCardinality());
        Assert.assertTrue(0 != rb2.getCardinality());

        rb.add(4);
        rb3.add(4);
        final RoaringBitmap andresult = RoaringBitmap.and(rb, rb2);
        final RoaringBitmap orresult = RoaringBitmap.or(rb, rb2);

        Assert.assertEquals(1, andresult.getCardinality());
        Assert.assertEquals(rb2.getCardinality(),
                orresult.getCardinality());

        for (int i = 0; i < 200000; i += 4) {
            rb.add(i);
            rb3.add(i);
        }
        for (int i = 200000; i < 400000; i += 114) {
            rb.add(i);
            rb3.add(i);
        }

        final int[] arrayrr = rb.toArray();
        final int[] arrayrr3 = rb3.toArray();

        Assert.assertTrue(Arrays.equals(arrayrr, arrayrr3));
    }

    @Test
    public void ContainerFactory() {
        BitmapContainer bc1, bc2, bc3;
        ArrayContainer ac1, ac2, ac3;

        bc1 = new BitmapContainer();
        bc2 = new BitmapContainer();
        bc3 = new BitmapContainer();
        ac1 = new ArrayContainer();
        ac2 = new ArrayContainer();
        ac3 = new ArrayContainer();

        for (short i = 0; i < 5000; i++)
            bc1.add((short) (i * 70));
        for (short i = 0; i < 5000; i++)
            bc2.add((short) (i * 70));
        for (short i = 0; i < 5000; i++)
            bc3.add((short) (i * 70));

        for (short i = 0; i < 4000; i++)
            ac1.add((short) (i * 50));
        for (short i = 0; i < 4000; i++)
            ac2.add((short) (i * 50));
        for (short i = 0; i < 4000; i++)
            ac3.add((short) (i * 50));

        BitmapContainer rbc;

        rbc = ac1.clone().toBitmapContainer();
        Assert.assertTrue(validate(rbc, ac1));
        rbc = ac2.clone().toBitmapContainer();
        Assert.assertTrue(validate(rbc, ac2));
        rbc = ac3.clone().toBitmapContainer();
        Assert.assertTrue(validate(rbc, ac3));
    }

    @Test
    public void flipTest1() {
        final RoaringBitmap rb = new RoaringBitmap();

        rb.flip(100000, 200000); // in-place on empty bitmap
        final int rbcard = rb.getCardinality();
        Assert.assertEquals(100000, rbcard);

        final BitSet bs = new BitSet();
        for (int i = 100000; i < 200000; ++i)
            bs.set(i);
        Assert.assertTrue(equals(bs, rb));
    }

    @Test
    public void flipTest1A() {
        final RoaringBitmap rb = new RoaringBitmap();

        final RoaringBitmap rb1 = RoaringBitmap
                .flip(rb, 100000, 200000);
        final int rbcard = rb1.getCardinality();
        Assert.assertEquals(100000, rbcard);
        Assert.assertEquals(0, rb.getCardinality());

        final BitSet bs = new BitSet();
        Assert.assertTrue(equals(bs, rb)); // still empty?
        for (int i = 100000; i < 200000; ++i)
            bs.set(i);
        Assert.assertTrue(equals(bs, rb1));
    }

    @Test
    public void flipTest2() {
        final RoaringBitmap rb = new RoaringBitmap();

        rb.flip(100000, 100000);
        final int rbcard = rb.getCardinality();
        Assert.assertEquals(0, rbcard);

        final BitSet bs = new BitSet();
        Assert.assertTrue(equals(bs, rb));
    }

    @Test
    public void flipTest2A() {
        final RoaringBitmap rb = new RoaringBitmap();

        final RoaringBitmap rb1 = RoaringBitmap
                .flip(rb, 100000, 100000);
        rb.add(1); // will not affect rb1 (no shared container)
        final int rbcard = rb1.getCardinality();
        Assert.assertEquals(0, rbcard);
        Assert.assertEquals(1, rb.getCardinality());

        final BitSet bs = new BitSet();
        Assert.assertTrue(equals(bs, rb1));
        bs.set(1);
        Assert.assertTrue(equals(bs, rb));
    }

    @Test
    public void flipTest3() {
        final RoaringBitmap rb = new RoaringBitmap();

        rb.flip(100000, 200000); // got 100k-199999
        rb.flip(100000, 199991); // give back 100k-199990
        final int rbcard = rb.getCardinality();

        Assert.assertEquals(9, rbcard);

        final BitSet bs = new BitSet();
        for (int i = 199991; i < 200000; ++i)
            bs.set(i);

        Assert.assertTrue(equals(bs, rb));
    }

    @Test
    public void flipTest3A() {
        System.out.println("FlipTest3A");
        final RoaringBitmap rb = new RoaringBitmap();
        final RoaringBitmap rb1 = RoaringBitmap
                .flip(rb, 100000, 200000);
        final RoaringBitmap rb2 = RoaringBitmap.flip(rb1, 100000,
                199991);
        final int rbcard = rb2.getCardinality();

        Assert.assertEquals(9, rbcard);

        final BitSet bs = new BitSet();
        for (int i = 199991; i < 200000; ++i)
            bs.set(i);

        Assert.assertTrue(equals(bs, rb2));
    }

    @Test
    public void flipTest4() { // fits evenly on both ends
        System.out.println("FlipTest4");
        final RoaringBitmap rb = new RoaringBitmap();
        rb.flip(100000, 200000); // got 100k-199999
        rb.flip(65536, 4 * 65536);
        final int rbcard = rb.getCardinality();

        // 65536 to 99999 are 1s
        // 200000 to 262143 are 1s: total card

        Assert.assertEquals(96608, rbcard);

        final BitSet bs = new BitSet();
        for (int i = 65536; i < 100000; ++i)
            bs.set(i);
        for (int i = 200000; i < 262144; ++i)
            bs.set(i);

        Assert.assertTrue(equals(bs, rb));
    }

    @Test
    public void flipTest4A() {
        System.out.println("FlipTest4A");
        final RoaringBitmap rb = new RoaringBitmap();
        final RoaringBitmap rb1 = RoaringBitmap
                .flip(rb, 100000, 200000);
        final RoaringBitmap rb2 = RoaringBitmap.flip(rb1, 65536,
                4 * 65536);
        final int rbcard = rb2.getCardinality();

        Assert.assertEquals(96608, rbcard);

        final BitSet bs = new BitSet();
        for (int i = 65536; i < 100000; ++i)
            bs.set(i);
        for (int i = 200000; i < 262144; ++i)
            bs.set(i);

        Assert.assertTrue(equals(bs, rb2));
    }

    @Test
    public void flipTest5() { // fits evenly on small end, multiple
        // containers
        System.out.println("FlipTest5");
        final RoaringBitmap rb = new RoaringBitmap();
        rb.flip(100000, 132000);
        rb.flip(65536, 120000);
        final int rbcard = rb.getCardinality();

        // 65536 to 99999 are 1s
        // 120000 to 131999

        Assert.assertEquals(46464, rbcard);

        final BitSet bs = new BitSet();
        for (int i = 65536; i < 100000; ++i)
            bs.set(i);
        for (int i = 120000; i < 132000; ++i)
            bs.set(i);
        Assert.assertTrue(equals(bs, rb));
    }

    @Test
    public void flipTest5A() {
        System.out.println("FlipTest5A");
        final RoaringBitmap rb = new RoaringBitmap();
        final RoaringBitmap rb1 = RoaringBitmap
                .flip(rb, 100000, 132000);
        final RoaringBitmap rb2 = RoaringBitmap
                .flip(rb1, 65536, 120000);
        final int rbcard = rb2.getCardinality();

        Assert.assertEquals(46464, rbcard);

        final BitSet bs = new BitSet();
        for (int i = 65536; i < 100000; ++i)
            bs.set(i);
        for (int i = 120000; i < 132000; ++i)
            bs.set(i);
        Assert.assertTrue(equals(bs, rb2));
    }

    @Test
    public void flipTest6() { // fits evenly on big end, multiple containers
        System.out.println("FlipTest6");
        final RoaringBitmap rb = new RoaringBitmap();
        rb.flip(100000, 132000);
        rb.flip(99000, 2 * 65536);
        final int rbcard = rb.getCardinality();

        // 99000 to 99999 are 1000 1s
        // 131072 to 131999 are 928 1s

        Assert.assertEquals(1928, rbcard);

        final BitSet bs = new BitSet();
        for (int i = 99000; i < 100000; ++i)
            bs.set(i);
        for (int i = 2 * 65536; i < 132000; ++i)
            bs.set(i);
        Assert.assertTrue(equals(bs, rb));
    }

    @Test
    public void flipTest6A() {
        System.out.println("FlipTest6A");
        final RoaringBitmap rb = new RoaringBitmap();
        final RoaringBitmap rb1 = RoaringBitmap
                .flip(rb, 100000, 132000);
        final RoaringBitmap rb2 = RoaringBitmap.flip(rb1, 99000,
                2 * 65536);
        final int rbcard = rb2.getCardinality();

        Assert.assertEquals(1928, rbcard);

        final BitSet bs = new BitSet();
        for (int i = 99000; i < 100000; ++i)
            bs.set(i);
        for (int i = 2 * 65536; i < 132000; ++i)
            bs.set(i);
        Assert.assertTrue(equals(bs, rb2));
    }

    @Test
    public void flipTest7() { // within 1 word, first container
        System.out.println("FlipTest7");
        final RoaringBitmap rb = new RoaringBitmap();
        rb.flip(650, 132000);
        rb.flip(648, 651);
        final int rbcard = rb.getCardinality();

        // 648, 649, 651-131999

        Assert.assertEquals(132000 - 651 + 2, rbcard);

        final BitSet bs = new BitSet();
        bs.set(648);
        bs.set(649);
        for (int i = 651; i < 132000; ++i)
            bs.set(i);
        Assert.assertTrue(equals(bs, rb));
    }

    @Test
    public void flipTest7A() { // within 1 word, first container
        System.out.println("FlipTest7A");
        final RoaringBitmap rb = new RoaringBitmap();
        final RoaringBitmap rb1 = RoaringBitmap.flip(rb, 650, 132000);
        final RoaringBitmap rb2 = RoaringBitmap.flip(rb1, 648, 651);
        final int rbcard = rb2.getCardinality();

        // 648, 649, 651-131999

        Assert.assertEquals(132000 - 651 + 2, rbcard);

        final BitSet bs = new BitSet();
        bs.set(648);
        bs.set(649);
        for (int i = 651; i < 132000; ++i)
            bs.set(i);
        Assert.assertTrue(equals(bs, rb2));
    }

    @Test
    public void flipTestBig() {
        final int numCases = 1000;
        System.out.println("flipTestBig for " + numCases + " tests");
        final RoaringBitmap rb = new RoaringBitmap();
        final BitSet bs = new BitSet();
        final Random r = new Random(3333);
        int checkTime = 2;

        for (int i = 0; i < numCases; ++i) {
            final int start = r.nextInt(65536 * 20);
            int end = r.nextInt(65536 * 20);
            if (r.nextDouble() < 0.1)
                end = start + r.nextInt(100);
            rb.flip(start, end);
            if (start < end)
                bs.flip(start, end); // throws exception
            // otherwise
            // insert some more ANDs to keep things sparser
            if (r.nextDouble() < 0.2) {
                final RoaringBitmap mask = new RoaringBitmap();
                final BitSet mask1 = new BitSet();
                final int startM = r.nextInt(65536 * 20);
                final int endM = startM + 100000;
                mask.flip(startM, endM);
                mask1.flip(startM, endM);
                mask.flip(0, 65536 * 20 + 100000);
                mask1.flip(0, 65536 * 20 + 100000);
                rb.and(mask);
                bs.and(mask1);
            }
            // see if we can detect incorrectly shared containers
            if (r.nextDouble() < 0.1) {
                final RoaringBitmap irrelevant = RoaringBitmap
                        .flip(rb, 10, 100000);
                irrelevant.flip(5, 200000);
                irrelevant.flip(190000, 260000);
            }
            if (i > checkTime) {
                Assert.assertTrue(equals(bs, rb));
                checkTime *= 1.5;
            }
        }
    }
    

    @Test
    public void flipTestBigA() {
        final int numCases = 1000;
        final BitSet bs = new BitSet();
        final Random r = new Random(3333);
        int checkTime = 2;
        RoaringBitmap rb1 = new RoaringBitmap(), rb2 = null; // alternate
        // between
        // them
        for (int i = 0; i < numCases; ++i) {
            final int start = r.nextInt(65536 * 20);
            int end = r.nextInt(65536 * 20);
            if (r.nextDouble() < 0.1)
                end = start + r.nextInt(100);

            if ((i & 1) == 0) {
                rb2 = RoaringBitmap.flip(rb1, start, end);
                // tweak the other, catch bad sharing
                int r1 = r.nextInt(65536 * 20);
                int r2 = r.nextInt(65536 * 20);
                rb1.flip(r1,r2);
            } else {
                rb1 = RoaringBitmap.flip(rb2, start, end);
                int r1 = r.nextInt(65536 * 20);
                int r2 = r.nextInt(65536 * 20);
                rb2.flip(r1,r2);
            }

            if (start < end) {
                bs.flip(start, end); // throws exception
            // otherwise
            }
            // insert some more ANDs to keep things sparser
            if (r.nextDouble() < 0.2 && (i & 1) == 0) {
                final RoaringBitmap mask = new RoaringBitmap();
                final BitSet mask1 = new BitSet();
                final int startM = r.nextInt(65536 * 20);
                final int endM = startM + 100000;
                mask.flip(startM, endM);
                mask1.flip(startM, endM);
                mask.flip(0, 65536 * 20 + 100000);
                mask1.flip(0, 65536 * 20 + 100000);
                rb2.and(mask);
                bs.and(mask1);
            }
            if (i > checkTime) {
                System.out.println("check after " + i
                        + ", card = " + rb2.getCardinality());
                final RoaringBitmap rb = (i & 1) == 0 ? rb2
                        : rb1;
                final boolean status = equals(bs, rb);
                Assert.assertTrue(status);
                checkTime *= 1.5;
            }
        }
    }

    @Test
    public void sparseOr() {
        final RoaringBitmap rr1 = new RoaringBitmap();
        rr1.add(1);
        rr1.add(1 << 31);
        final RoaringBitmap rr2 = new RoaringBitmap();
        rr2.add(1 << 31);
        RoaringBitmap or = RoaringBitmap.or(rr1, rr2);
        Assert.assertEquals(2, or.getCardinality());
        Assert.assertTrue(or.contains(1));
        Assert.assertTrue(or.contains(1 << 31));
        rr1.or(rr2);
        Assert.assertEquals(2, rr1.getCardinality());
        Assert.assertTrue(or.contains(1));
        Assert.assertTrue(or.contains(1 << 31));
    }

    @Test
    public void ortest() {
        final RoaringBitmap rr = new RoaringBitmap();
        for (int k = 0; k < 4000; ++k) {
            rr.add(k);
        }
        rr.add(100000);
        rr.add(110000);
        final RoaringBitmap rr2 = new RoaringBitmap();
        for (int k = 0; k < 4000; ++k) {
            rr2.add(k);
        }

        final RoaringBitmap rror = RoaringBitmap.or(rr, rr2);

        final int[] array = rror.toArray();
        final int[] arrayrr = rr.toArray();

        Assert.assertTrue(Arrays.equals(array, arrayrr));

        rr.or(rr2);
        final int[] arrayirr = rr.toArray();
        Assert.assertTrue(Arrays.equals(array, arrayirr));

    }

    @Test
    public void ORtest() {
        final RoaringBitmap rr = new RoaringBitmap();
        for (int k = 4000; k < 4256; ++k)
            rr.add(k);
        for (int k = 65536; k < 65536 + 4000; ++k)
            rr.add(k);
        for (int k = 3 * 65536; k < 3 * 65536 + 9000; ++k)
            rr.add(k);
        for (int k = 4 * 65535; k < 4 * 65535 + 7000; ++k)
            rr.add(k);
        for (int k = 6 * 65535; k < 6 * 65535 + 10000; ++k)
            rr.add(k);
        for (int k = 8 * 65535; k < 8 * 65535 + 1000; ++k)
            rr.add(k);
        for (int k = 9 * 65535; k < 9 * 65535 + 30000; ++k)
            rr.add(k);

        final RoaringBitmap rr2 = new RoaringBitmap();
        for (int k = 4000; k < 4256; ++k) {
            rr2.add(k);
        }
        for (int k = 65536; k < 65536 + 4000; ++k) {
            rr2.add(k);
        }
        for (int k = 3 * 65536 + 2000; k < 3 * 65536 + 6000; ++k) {
            rr2.add(k);
        }
        for (int k = 6 * 65535; k < 6 * 65535 + 1000; ++k) {
            rr2.add(k);
        }
        for (int k = 7 * 65535; k < 7 * 65535 + 1000; ++k) {
            rr2.add(k);
        }
        for (int k = 10 * 65535; k < 10 * 65535 + 5000; ++k) {
            rr2.add(k);
        }
        final RoaringBitmap correct = RoaringBitmap.or(rr, rr2);
        rr.or(rr2);
        Assert.assertTrue(correct.equals(rr));
    }

    @Test
    public void ortest2() {
        final int[] arrayrr = new int[4000 + 4000 + 2];
        int pos = 0;
        final RoaringBitmap rr = new RoaringBitmap();
        for (int k = 0; k < 4000; ++k) {
            rr.add(k);
            arrayrr[pos++] = k;
        }
        rr.add(100000);
        rr.add(110000);
        final RoaringBitmap rr2 = new RoaringBitmap();
        for (int k = 4000; k < 8000; ++k) {
            rr2.add(k);
            arrayrr[pos++] = k;
        }

        arrayrr[pos++] = 100000;
        arrayrr[pos++] = 110000;

        final RoaringBitmap rror = RoaringBitmap.or(rr, rr2);

        final int[] arrayor = rror.toArray();

        Assert.assertTrue(Arrays.equals(arrayor, arrayrr));
    }

    @Test
    public void ortest3() {
        final HashSet<Integer> V1 = new HashSet<Integer>();
        final HashSet<Integer> V2 = new HashSet<Integer>();

        final RoaringBitmap rr = new RoaringBitmap();
        final RoaringBitmap rr2 = new RoaringBitmap();
        // For the first 65536: rr2 has a bitmap container, and rr has
        // an array container.
        // We will check the union between a BitmapCintainer and an
        // arrayContainer
        for (int k = 0; k < 4000; ++k) {
            rr2.add(k);
            V1.add(k);
        }
        for (int k = 3500; k < 4500; ++k) {
            rr.add(k);
            V1.add(k);
        }
        for (int k = 4000; k < 65000; ++k) {
            rr2.add(k);
            V1.add(k);
        }

        // In the second node of each roaring bitmap, we have two bitmap
        // containers.
        // So, we will check the union between two BitmapContainers
        for (int k = 65536; k < 65536 + 10000; ++k) {
            rr.add(k);
            V1.add(k);
        }

        for (int k = 65536; k < 65536 + 14000; ++k) {
            rr2.add(k);
            V1.add(k);
        }

        // In the 3rd node of each Roaring Bitmap, we have an
        // ArrayContainer, so, we will try the union between two
        // ArrayContainers.
        for (int k = 4 * 65535; k < 4 * 65535 + 1000; ++k) {
            rr.add(k);
            V1.add(k);
        }

        for (int k = 4 * 65535; k < 4 * 65535 + 800; ++k) {
            rr2.add(k);
            V1.add(k);
        }

        // For the rest, we will check if the union will take them in
        // the result
        for (int k = 6 * 65535; k < 6 * 65535 + 1000; ++k) {
            rr.add(k);
            V1.add(k);
        }

        for (int k = 7 * 65535; k < 7 * 65535 + 2000; ++k) {
            rr2.add(k);
            V1.add(k);
        }

        final RoaringBitmap rror = RoaringBitmap.or(rr, rr2);
        boolean valide = true;

        // Si tous les elements de rror sont dans V1 et que tous les
        // elements de
        // V1 sont dans rror(V2)
        // alors V1 == rror

        final Object[] tab = V1.toArray();
        final Vector<Integer> vector = new Vector<Integer>();
        for (Object aTab : tab)
            vector.add((Integer) aTab);

        for (final int i : rror.toArray()) {
            if (!vector.contains(new Integer(i))) {
                valide = false;
            }
            V2.add(i);
        }
        for (int i = 0; i < V1.size(); i++)
            if (!V2.contains(vector.elementAt(i))) {
                valide = false;
            }

        Assert.assertEquals(valide, true);
    }

    // tests for how range falls on container boundaries

    @Test
    public void ortest4() {
        final RoaringBitmap rb = new RoaringBitmap();
        final RoaringBitmap rb2 = new RoaringBitmap();

        for (int i = 0; i < 200000; i += 4)
            rb2.add(i);
        for (int i = 200000; i < 400000; i += 14)
            rb2.add(i);
        final int rb2card = rb2.getCardinality();

        // check or against an empty bitmap
        final RoaringBitmap orresult = RoaringBitmap.or(rb, rb2);
        final RoaringBitmap off = RoaringBitmap.or(rb2, rb);
        Assert.assertTrue(orresult.equals(off));

        Assert.assertEquals(rb2card, orresult.getCardinality());

        for (int i = 500000; i < 600000; i += 14)
            rb.add(i);
        for (int i = 200000; i < 400000; i += 3)
            rb2.add(i);
        // check or against an empty bitmap
        final RoaringBitmap orresult2 = RoaringBitmap.or(rb, rb2);
        Assert.assertEquals(rb2card, orresult.getCardinality());

        Assert.assertEquals(rb2.getCardinality() + rb.getCardinality(),
                orresult2.getCardinality());
        rb.or(rb2);
        Assert.assertTrue(rb.equals(orresult2));

    }

    @Test
    public void randomTest() {
        rTest(15);
        rTest(1024);
        rTest(4096);
        rTest(65536);
        rTest(65536 * 16);
    }
    @Test
    public void testIterator() {
        RoaringBitmap rb = new RoaringBitmap();
        for(int k = 0; k<4000;++k) rb.add(k);
        for(int k = 0; k<1000;++k) rb.add(k*100);
        RoaringBitmap copy1 = new RoaringBitmap();
        for(int x : rb) {
            copy1.add(x);
        }
        Assert.assertTrue(copy1.equals(rb));
        RoaringBitmap copy2 = new RoaringBitmap();
        IntIterator i = rb.getIntIterator();
        while(i.hasNext()) {
            copy2.add(i.next());
        }
        Assert.assertTrue(copy2.equals(rb));
    }

    public void rTest(final int N) {
        System.out.println("rtest N=" + N);
        for (int gap = 1; gap <= 65536; gap *= 2) {
            final BitSet bs1 = new BitSet();
            final RoaringBitmap rb1 = new RoaringBitmap();
            for (int x = 0; x <= N; x += gap) {
                bs1.set(x);
                rb1.add(x);
            }
            if (bs1.cardinality() != rb1.getCardinality())
                throw new RuntimeException("different card");
            if (!equals(bs1, rb1))
                throw new RuntimeException("basic  bug");
            for (int offset = 1; offset <= gap; offset *= 2) {
                final BitSet bs2 = new BitSet();
                final RoaringBitmap rb2 = new RoaringBitmap();
                for (int x = 0; x <= N; x += gap) {
                    bs2.set(x + offset);
                    rb2.add(x + offset);
                }
                if (bs2.cardinality() != rb2.getCardinality())
                    throw new RuntimeException(
                            "different card");
                if (!equals(bs2, rb2))
                    throw new RuntimeException("basic  bug");

                BitSet clonebs1;
                // testing AND
                clonebs1 = (BitSet) bs1.clone();
                clonebs1.and(bs2);
                if (!equals(clonebs1,
                        RoaringBitmap.and(rb1, rb2)))
                    throw new RuntimeException("bug and");
                {
                    final RoaringBitmap t = rb1.clone();
                    t.and(rb2);
                    if (!equals(clonebs1, t))
                        throw new RuntimeException(
                                "bug inplace and");
                    if (!t.equals(RoaringBitmap.and(rb1, rb2))) {
                        System.out
                                .println(t.highLowContainer
                                        .getContainerAtIndex(
                                                0)
                                        .getClass()
                                        .getCanonicalName());
                        System.out
                                .println(RoaringBitmap
                                        .and(rb1, rb2).highLowContainer
                                        .getContainerAtIndex(
                                                0)
                                        .getClass()
                                        .getCanonicalName());

                        throw new RuntimeException(
                                "bug inplace and");
                    }
                }

                // testing OR
                clonebs1 = (BitSet) bs1.clone();
                clonebs1.or(bs2);

                if (!equals(clonebs1,RoaringBitmap.or(rb1, rb2)))
                    throw new RuntimeException("bug or");
                {
                    final RoaringBitmap t = rb1.clone();
                    t.or(rb2);
                    if (!equals(clonebs1, t))
                        throw new RuntimeException("bug or");
                    if (!t.equals(RoaringBitmap.or(rb1, rb2)))
                        throw new RuntimeException("bug or");
                    if (!t.toString().equals(RoaringBitmap.or(rb1, rb2).toString()))
                        throw new RuntimeException("bug or");

                }
                // testing XOR
                clonebs1 = (BitSet) bs1.clone();
                clonebs1.xor(bs2);
                if (!equals(clonebs1, RoaringBitmap.xor(rb1, rb2))) {
                    throw new RuntimeException("bug xor");
                }
                {
                    final RoaringBitmap t = rb1.clone();
                    t.xor(rb2);
                    if (!equals(clonebs1, t))
                        throw new RuntimeException("bug xor");
                    if (!t.equals(RoaringBitmap.xor(rb1, rb2)))
                        throw new RuntimeException("bug xor");
                }
                // testing NOTAND
                clonebs1 = (BitSet) bs1.clone();
                clonebs1.andNot(bs2);
                if (!equals(clonebs1, RoaringBitmap.andNot(rb1, rb2))) {
                    throw new RuntimeException("bug andnot");
                }
                clonebs1 = (BitSet) bs2.clone();
                clonebs1.andNot(bs1);
                if (!equals(clonebs1, RoaringBitmap.andNot(rb2, rb1))) {
                    throw new RuntimeException("bug andnot");
                }
                {
                    final RoaringBitmap t = rb2.clone();
                    t.andNot(rb1);
                    if (!equals(clonebs1, t)) {
                        throw new RuntimeException("bug inplace andnot");
                    }
                    final RoaringBitmap g = RoaringBitmap.andNot(rb2, rb1);
                    if (!equals(clonebs1, g)) {
                        throw new RuntimeException("bug andnot");
                    }
                    if (!t.equals(g))
                        throw new RuntimeException("bug");
                }
                clonebs1 = (BitSet) bs1.clone();
                clonebs1.andNot(bs2);
                if (!equals(clonebs1, RoaringBitmap.andNot(rb1, rb2))) {
                    throw new RuntimeException("bug andnot");
                }
                {
                    final RoaringBitmap t = rb1.clone();
                    t.andNot(rb2);
                    if (!equals(clonebs1, t)) {
                        throw new RuntimeException("bug andnot");
                    }
                    final RoaringBitmap g = RoaringBitmap.andNot(rb1, rb2);
                    if (!equals(clonebs1, g)) {
                        throw new RuntimeException("bug andnot");
                    }
                    if (!t.equals(g))
                        throw new RuntimeException("bug");
                }
            }
        }
    }

    @Test
    public void simplecardinalityTest() {
        final int N = 512;
        final int gap = 70;

        final RoaringBitmap rb = new RoaringBitmap();
        for (int k = 0; k < N; k++) {
            rb.add(k * gap);
            Assert.assertEquals(rb.getCardinality(), k + 1);
        }
        Assert.assertEquals(rb.getCardinality(), N);
        for (int k = 0; k < N; k++) {
            rb.add(k * gap);
            Assert.assertEquals(rb.getCardinality(), N);
        }

    }

    @Test
    public void testSerialization() throws IOException, ClassNotFoundException {
        final RoaringBitmap rr = new RoaringBitmap();
        for (int k = 65000; k < 2 * 65000; ++k)
            rr.add(k);
        final ByteArrayOutputStream bos = new ByteArrayOutputStream();
        // Note: you could use a file output steam instead of
        // ByteArrayOutputStream
        final ObjectOutputStream oo = new ObjectOutputStream(bos);
        rr.writeExternal(oo);
        oo.close();
        final RoaringBitmap rrback = new RoaringBitmap();
        final ByteArrayInputStream bis = new ByteArrayInputStream(bos.toByteArray());
        rrback.readExternal(new ObjectInputStream(bis));
        Assert.assertEquals(rr.getCardinality(), rrback.getCardinality());
        Assert.assertTrue(rr.equals(rrback));
    }


    @Test
    public void testSerialization2() throws IOException,
            ClassNotFoundException {
        final RoaringBitmap rr = new RoaringBitmap();
        for (int k = 200; k < 400; ++k)
            rr.add(k);
        final ByteArrayOutputStream bos = new ByteArrayOutputStream();
        // Note: you could use a file output steam instead of
        // ByteArrayOutputStream
        final ObjectOutputStream oo = new ObjectOutputStream(bos);
        rr.writeExternal(oo);
        oo.close();
        final RoaringBitmap rrback = new RoaringBitmap();
        final ByteArrayInputStream bis = new ByteArrayInputStream(bos.toByteArray());
        rrback.readExternal(new ObjectInputStream(bis));
        Assert.assertEquals(rr.getCardinality(),rrback.getCardinality());
        Assert.assertTrue(rr.equals(rrback));
    }

    @Test
    public void testSerialization3() throws IOException, ClassNotFoundException {
        final RoaringBitmap rr = new RoaringBitmap();
        for (int k = 65000; k < 2 * 65000; ++k)
            rr.add(k);
        rr.add(1444000);
        final ByteArrayOutputStream bos = new ByteArrayOutputStream();
        // Note: you could use a file output steam instead of
        // ByteArrayOutputStream
        int howmuch = rr.serializedSizeInBytes();
        final DataOutputStream oo = new DataOutputStream(bos);
        rr.serialize(oo);
        oo.close();
        Assert.assertEquals(howmuch, bos.toByteArray().length);
        final RoaringBitmap rrback = new RoaringBitmap();
        final ByteArrayInputStream bis = new ByteArrayInputStream(bos.toByteArray());
        rrback.deserialize(new DataInputStream(bis));
        Assert.assertEquals(rr.getCardinality(), rrback.getCardinality());
        Assert.assertTrue(rr.equals(rrback));
    }

    @Test
    public void testSerialization4() throws IOException, ClassNotFoundException {
      final RoaringBitmap rr = new RoaringBitmap();
      for (int k = 1; k <= 10000000; k+=10)
        rr.add(k);
      final ByteArrayOutputStream bos = new ByteArrayOutputStream();
      // Note: you could use a file output steam instead of
      // ByteArrayOutputStream
      int howmuch = rr.serializedSizeInBytes();
      final DataOutputStream oo = new DataOutputStream(bos);
      rr.serialize(oo);
      oo.close();
      Assert.assertEquals(howmuch, bos.toByteArray().length);
      final RoaringBitmap rrback = new RoaringBitmap();
      final ByteArrayInputStream bis = new ByteArrayInputStream(bos.toByteArray());
      rrback.deserialize(new DataInputStream(bis));
      Assert.assertEquals(rr.getCardinality(), rrback.getCardinality());
      Assert.assertTrue(rr.equals(rrback));
    }

    @Test
    public void sparseXor() {
        final RoaringBitmap rr1 = new RoaringBitmap();
        rr1.add(1);
        rr1.add(1 << 31);
        final RoaringBitmap rr2 = new RoaringBitmap();
        rr2.add(1 << 31);
        RoaringBitmap xor = RoaringBitmap.xor(rr1, rr2);
        Assert.assertEquals(1, xor.getCardinality());
        Assert.assertTrue(xor.contains(1));
        rr1.xor(rr2);
        Assert.assertEquals(1, rr1.getCardinality());
        Assert.assertTrue(xor.contains(1));
    }

    @Test
    public void XORtest() {
        final RoaringBitmap rr = new RoaringBitmap();
        for (int k = 4000; k < 4256; ++k)
            rr.add(k);
        for (int k = 65536; k < 65536 + 4000; ++k)
            rr.add(k);
        for (int k = 3 * 65536; k < 3 * 65536 + 9000; ++k)
            rr.add(k);
        for (int k = 4 * 65535; k < 4 * 65535 + 7000; ++k)
            rr.add(k);
        for (int k = 6 * 65535; k < 6 * 65535 + 10000; ++k)
            rr.add(k);
        for (int k = 8 * 65535; k < 8 * 65535 + 1000; ++k)
            rr.add(k);
        for (int k = 9 * 65535; k < 9 * 65535 + 30000; ++k)
            rr.add(k);

        final RoaringBitmap rr2 = new RoaringBitmap();
        for (int k = 4000; k < 4256; ++k) {
            rr2.add(k);
        }
        for (int k = 65536; k < 65536 + 4000; ++k) {
            rr2.add(k);
        }
        for (int k = 3 * 65536 + 2000; k < 3 * 65536 + 6000; ++k) {
            rr2.add(k);
        }
        for (int k = 6 * 65535; k < 6 * 65535 + 1000; ++k) {
            rr2.add(k);
        }
        for (int k = 7 * 65535; k < 7 * 65535 + 1000; ++k) {
            rr2.add(k);
        }
        for (int k = 10 * 65535; k < 10 * 65535 + 5000; ++k) {
            rr2.add(k);
        }
        final RoaringBitmap correct = RoaringBitmap.xor(rr, rr2);
        rr.xor(rr2);
        Assert.assertTrue(correct.equals(rr));
    }

    @Test
    public void xortest1() {
        final HashSet<Integer> V1 = new HashSet<Integer>();
        final HashSet<Integer> V2 = new HashSet<Integer>();

        final RoaringBitmap rr = new RoaringBitmap();
        final RoaringBitmap rr2 = new RoaringBitmap();
        // For the first 65536: rr2 has a bitmap container, and rr has
        // an array container.
        // We will check the union between a BitmapCintainer and an
        // arrayContainer
        for (int k = 0; k < 4000; ++k) {
            rr2.add(k);
            if (k < 3500)
                V1.add(k);
        }
        for (int k = 3500; k < 4500; ++k) {
            rr.add(k);
        }
        for (int k = 4000; k < 65000; ++k) {
            rr2.add(k);
            if (k >= 4500)
                V1.add(k);
        }

        // In the second node of each roaring bitmap, we have two bitmap
        // containers.
        // So, we will check the union between two BitmapContainers
        for (int k = 65536; k < 65536 + 30000; ++k) {
            rr.add(k);
        }

        for (int k = 65536; k < 65536 + 50000; ++k) {
            rr2.add(k);
            if (k >= 65536 + 30000)
                V1.add(k);
        }

        // In the 3rd node of each Roaring Bitmap, we have an
        // ArrayContainer. So, we will try the union between two
        // ArrayContainers.
        for (int k = 4 * 65535; k < 4 * 65535 + 1000; ++k) {
            rr.add(k);
            if (k >= 4 * 65535 + 800)
                V1.add(k);
        }

        for (int k = 4 * 65535; k < 4 * 65535 + 800; ++k) {
            rr2.add(k);
        }

        // For the rest, we will check if the union will take them in
        // the result
        for (int k = 6 * 65535; k < 6 * 65535 + 1000; ++k) {
            rr.add(k);
            V1.add(k);
        }

        for (int k = 7 * 65535; k < 7 * 65535 + 2000; ++k) {
            rr2.add(k);
            V1.add(k);
        }

        final RoaringBitmap rrxor = RoaringBitmap.xor(rr, rr2);
        boolean valide = true;

        // Si tous les elements de rror sont dans V1 et que tous les
        // elements de
        // V1 sont dans rror(V2)
        // alors V1 == rror
        final Object[] tab = V1.toArray();
        final Vector<Integer> vector = new Vector<Integer>();
        for (Object aTab : tab)
            vector.add((Integer) aTab);

        for (final int i : rrxor.toArray()) {
            if (!vector.contains(new Integer(i))) {
                valide = false;
            }
            V2.add(i);
        }
        for (int i = 0; i < V1.size(); i++)
            if (!V2.contains(vector.elementAt(i))) {
                valide = false;
            }

        Assert.assertEquals(valide, true);
    }

    @Test
    public void xortest4() {
        final RoaringBitmap rb = new RoaringBitmap();
        final RoaringBitmap rb2 = new RoaringBitmap();

        for (int i = 0; i < 200000; i += 4)
            rb2.add(i);
        for (int i = 200000; i < 400000; i += 14)
            rb2.add(i);
        final int rb2card = rb2.getCardinality();

        // check or against an empty bitmap
        final RoaringBitmap xorresult = RoaringBitmap.xor(rb, rb2);
        final RoaringBitmap off = RoaringBitmap.or(rb2, rb);
        Assert.assertTrue(xorresult.equals(off));

        Assert.assertEquals(rb2card, xorresult.getCardinality());

        for (int i = 500000; i < 600000; i += 14)
            rb.add(i);
        for (int i = 200000; i < 400000; i += 3)
            rb2.add(i);
        // check or against an empty bitmap
        final RoaringBitmap xorresult2 = RoaringBitmap.xor(rb, rb2);
        Assert.assertEquals(rb2card, xorresult.getCardinality());

        Assert.assertEquals(rb2.getCardinality() + rb.getCardinality(), xorresult2.getCardinality());
        rb.xor(rb2);
        Assert.assertTrue(xorresult2.equals(rb));

    }

    boolean validate(BitmapContainer bc, ArrayContainer ac) {
        // Checking the cardinalities of each container

        if (bc.getCardinality() != ac.getCardinality()) {
            System.out.println("cardinality differs");
            return false;
        }
        // Checking that the two containers contain the same values
        int counter = 0;

        int i = bc.nextSetBit(0);
        while (i >= 0) {
            ++counter;
            if (!ac.contains((short) i)) {
                System.out.println("content differs");
                System.out.println(bc);
                System.out.println(ac);
                return false;
            }
            i = bc.nextSetBit(i + 1);
        }

        // checking the cardinality of the BitmapContainer
        return counter == bc.getCardinality();
    }

    public static boolean equals(BitSet bs, RoaringBitmap rr) {
        final int[] a = new int[bs.cardinality()];
        int pos = 0;
        for (int x = bs.nextSetBit(0); x >= 0; x = bs.nextSetBit(x + 1))
            a[pos++] = x;
        return Arrays.equals(rr.toArray(), a);
    }
    
    
    
    

    /**
     * Test massive and.
     */
    @Test
    public void testMassiveAnd() {
		System.out.println("testing massive logical and");
		RoaringBitmap[] ewah = new RoaringBitmap[1024];
		for (int k = 0; k < ewah.length; ++k)
			ewah[k] = new RoaringBitmap();
		int howmany = 1000000;
		for (int k = 0; k < howmany; ++k) {
			ewah[Math.abs(k + 2 * k * k) % ewah.length].add(k);
		}
        for (int k = 3; k < ewah.length; k+=3)
            ewah[k].flip(13, howmany/2);
		for (int N = 2; N < ewah.length; ++N) {
			RoaringBitmap answer = ewah[0];
			for (int k = 1; k < N; ++k)
				answer = RoaringBitmap.and(answer, ewah[k]);

			RoaringBitmap answer2 = FastAggregation.and(Arrays.copyOf(ewah, N));
			Assert.assertTrue(answer.equals(answer2));
            RoaringBitmap answer2b = FastAggregation.and(toIterator(Arrays.copyOf(ewah, N)));
            Assert.assertTrue(answer.equals(answer2b));

		}
	}

    
    private static <T> Iterator<T> toIterator(final T[] x) {
        return new Iterator<T>() {
            int pos = 0;

            public boolean hasNext() {
                return pos < x.length;
            }
            
            @Override
            public void remove() {}

            @Override
            public T next() {
                return x[pos++];
            }};
            
    }
    

    /**
     * Test massive or.
     */
    @Test
    public void testMassiveOr() {
        System.out
                .println("testing massive logical or (can take a couple of minutes)");
        final int N = 128;
        for (int howmany = 512; howmany <= 1000000; howmany *= 2) {
            RoaringBitmap[] ewah = new RoaringBitmap[N];
            for (int k = 0; k < ewah.length; ++k)
                ewah[k] = new RoaringBitmap();
            for (int k = 0; k < howmany; ++k) {
                ewah[Math.abs(k + 2 * k * k) % ewah.length].add(k);
            }
            for (int k = 3; k < ewah.length; k+=3)
                ewah[k].flip(13, howmany/2);
            RoaringBitmap answer = ewah[0];
            for (int k = 1; k < ewah.length; ++k) {
                answer = RoaringBitmap.or(answer,ewah[k]);
            }
            RoaringBitmap answer2 = FastAggregation.or(ewah);
            RoaringBitmap answer3 = FastAggregation.horizontal_or(ewah);
            RoaringBitmap answer3b = FastAggregation.horizontal_or(toIterator(ewah));
            Assert.assertTrue(answer.equals(answer2));
            Assert.assertTrue(answer.equals(answer3));
            Assert.assertTrue(answer.equals(answer3b));
            
        }
    }

    /**
     * Test massive or.
     */
    @Test
    public void testMassiveXOr() {
        System.out
                .println("testing massive logical xor (can take a couple of minutes)");
        final int N = 128;
        for (int howmany = 512; howmany <= 1000000; howmany *= 2) {
            RoaringBitmap[] ewah = new RoaringBitmap[N];
            for (int k = 0; k < ewah.length; ++k)
                ewah[k] = new RoaringBitmap();
            for (int k = 0; k < howmany; ++k) {
                ewah[Math.abs(k + 2 * k * k) % ewah.length].add(k);
            }
            for (int k = 3; k < ewah.length; k+=3)
                ewah[k].flip(13, howmany/2);
            
            RoaringBitmap answer = ewah[0];
            for (int k = 1; k < ewah.length; ++k) {
                answer = RoaringBitmap.xor(answer,ewah[k]);
            }
            RoaringBitmap answer2 = FastAggregation.xor(ewah);
            RoaringBitmap answer3 = FastAggregation.horizontal_xor(ewah);
            Assert.assertTrue(answer.equals(answer2));
            Assert.assertTrue(answer.equals(answer3));
        }
    }

    @Test
    public void testRandomLists() {
        RoaringBitmap rb1 = RoaringBitmap.bitmapOf(randomlists[0]);
        RoaringBitmap rb2 = RoaringBitmap.bitmapOf(randomlists[1]);
        RoaringBitmap rbor = RoaringBitmap.or(rb1,rb2);
        Assert.assertTrue(rbor.equals(FastAggregation.horizontal_or(rb1,rb2)));
    }

    public static int[][] randomlists = {
            { 127, 128, 129, 130, 131, 132, 133, 134, 135, 136, 137, 138, 139,
                    140, 141, 142, 143, 144, 145, 146, 147, 148, 149, 150, 151,
                    152, 153, 154, 155, 156, 157, 158, 159, 160, 161, 162, 163,
                    164, 165, 166, 167, 168, 169, 170, 171, 172, 173, 174, 175,
                    176, 177, 178, 179, 180, 181, 182, 183, 184, 185, 186, 187,
                    188, 189, 190, 191, 192, 193, 194, 195, 196, 197, 198, 199,
                    200, 201, 202, 203, 204, 205, 206, 207, 208, 209, 210, 211,
                    212, 213, 214, 215, 216, 217, 218, 219, 220, 221, 222, 223,
                    224, 225, 226, 227, 228, 229, 230, 231, 232, 233, 234, 235,
                    236, 237, 238, 239, 240, 241, 242, 243, 244, 245, 246, 247,
                    248, 249, 250, 251, 252, 253, 254, 255, 256, 257, 258, 259,
                    260, 261, 262, 263, 264, 265, 266, 267, 268, 269, 270, 271,
                    272, 273, 274, 275, 276, 277, 278, 279, 280, 281, 282, 283,
                    284, 285, 286, 287, 288, 289, 290, 291, 292, 293, 294, 295,
                    296, 297, 298, 299, 300, 301, 302, 303, 304, 305, 306, 307,
                    308, 309, 310, 311, 312, 313, 314, 315, 316, 317, 318, 319,
                    320, 321, 322, 323, 324, 325, 326, 327, 328, 329, 330, 331,
                    332, 333, 334, 335, 336, 337, 338, 339, 340, 341, 342, 343,
                    344, 345, 346, 347, 348, 349, 350, 351, 352, 353, 354, 355,
                    356, 357, 358, 359, 360, 361, 362, 363, 364, 365, 366, 367,
                    368, 369, 370, 371, 372, 373, 374, 375, 376, 377, 378, 379,
                    380, 381, 382, 383, 384, 385, 386, 387, 388, 389, 390, 391,
                    392, 393, 394, 395, 396, 397, 398, 399, 400, 401, 402, 403,
                    404, 405, 406, 407, 408, 409, 410, 411, 412, 413, 414, 415,
                    416, 417, 418, 419, 420, 421, 422, 423, 424, 425, 426, 427,
                    428, 429, 430, 431, 432, 433, 434, 435, 436, 437, 438, 439,
                    440, 441, 442, 443, 444, 445, 446, 447, 448, 449, 450, 451,
                    452, 453, 454, 455, 456, 457, 458, 459, 460, 461, 462, 463,
                    464, 465, 466, 467, 468, 469, 470, 471, 472, 473, 474, 475,
                    476, 477, 478, 479, 480, 481, 482, 483, 484, 485, 486, 487,
                    488, 489, 490, 491, 492, 493, 494, 495, 496, 497, 498, 499,
                    500, 501, 502, 503, 504, 505, 506, 507, 508, 509, 510, 511,
                    512, 513, 514, 515, 516, 517, 518, 519, 520, 521, 522, 523,
                    524, 525, 526, 527, 528, 529, 530, 531, 532, 533, 534, 535,
                    536, 537, 538, 539, 540, 541, 542, 543, 544, 545, 546, 547,
                    548, 549, 550, 551, 552, 553, 554, 555, 556, 557, 558, 559,
                    560, 561, 562, 563, 564, 565, 566, 567, 568, 569, 570, 571,
                    572, 573, 574, 575, 576, 577, 578, 579, 580, 581, 582, 583,
                    584, 585, 586, 587, 588, 589, 590, 591, 592, 593, 594, 595,
                    596, 597, 598, 599, 600, 601, 602, 603, 604, 605, 606, 607,
                    608, 609, 610, 611, 612, 613, 614, 615, 616, 617, 618, 619,
                    620, 621, 622, 623, 624, 625, 626, 627, 628, 629, 630, 631,
                    632, 633, 634, 635, 636, 637, 638, 639, 640, 641, 642, 643,
                    644, 645, 646, 647, 648, 649, 650, 651, 652, 653, 654, 655,
                    656, 657, 658, 659, 660, 661, 662, 663, 664, 665, 666, 667,
                    668, 669, 670, 671, 672, 673, 674, 675, 676, 677, 678, 679,
                    680, 681, 682, 683, 684, 685, 686, 687, 688, 689, 690, 691,
                    692, 693, 694, 695, 696, 697, 698, 699, 700, 701, 702, 703,
                    704, 705, 706, 707, 708, 709, 710, 711, 712, 713, 714, 715,
                    716, 717, 718, 719, 720, 721, 722, 723, 724, 725, 726, 727,
                    728, 729, 730, 731, 732, 733, 734, 735, 736, 737, 738, 739,
                    740, 741, 742, 743, 744, 745, 746, 747, 748, 749, 750, 751,
                    752, 753, 754, 755, 756, 757, 758, 759, 760, 761, 762, 763,
                    764, 765, 766, 767, 768, 769, 770, 771, 772, 773, 774, 775,
                    776, 777, 778, 779, 780, 781, 782, 783, 784, 785, 786, 787,
                    788, 789, 790, 791, 792, 793, 794, 795, 796, 797, 798, 799,
                    800, 801, 802, 803, 804, 805, 806, 807, 808, 809, 810, 811,
                    812, 813, 814, 815, 816, 817, 818, 819, 820, 821, 822, 823,
                    824, 825, 826, 827, 828, 829, 830, 831, 832, 833, 834, 835,
                    836, 837, 838, 839, 840, 841, 842, 843, 844, 845, 846, 847,
                    848, 849, 850, 851, 852, 853, 854, 855, 856, 857, 858, 859,
                    860, 861, 862, 863, 864, 865, 866, 867, 868, 869, 870, 871,
                    872, 873, 874, 875, 876, 877, 878, 879, 880, 881, 882, 883,
                    884, 885, 886, 887, 888, 889, 890, 891, 892, 893, 894, 895,
                    896, 897, 898, 899, 900, 901, 902, 903, 904, 905, 906, 907,
                    908, 909, 910, 911, 912, 913, 914, 915, 916, 917, 918, 919,
                    920, 921, 922, 923, 924, 925, 926, 927, 928, 929, 930, 931,
                    932, 933, 934, 935, 936, 937, 938, 939, 940, 941, 942, 943,
                    944, 945, 946, 947, 948, 949, 950, 951, 952, 953, 954, 955,
                    956, 957, 958, 959, 960, 961, 962, 963, 964, 965, 966, 967,
                    968, 969, 970, 971, 972, 973, 974, 975, 976, 977, 978, 979,
                    980, 981, 982, 983, 984, 985, 986, 987, 988, 989, 990, 991,
                    992, 993, 994, 995, 996, 997, 998, 999, 1000, 1001, 1002,
                    1003, 1004, 1005, 1006, 1007, 1008, 1009, 1010, 1011, 1012,
                    1013, 1014, 1015, 1016, 1017, 1018, 1019, 1020, 1021, 1022,
                    1023, 1024, 1025, 1026, 1027, 1028, 1029, 1030, 1031, 1032,
                    1033, 1034, 1035, 1036, 1037, 1038, 1039, 1040, 1041, 1042,
                    1043, 1044, 1045, 1046, 1047, 1048, 1049, 1050, 1051, 1052,
                    1053, 1054, 1055, 1056, 1057, 1058, 1059, 1060, 1061, 1062,
                    1063, 1064, 1065, 1066, 1067, 1068, 1069, 1070, 1071, 1072,
                    1073, 1074, 1075, 1076, 1077, 1078, 1079, 1080, 1081, 1082,
                    1083, 1084, 1085, 1086, 1087, 1088, 1089, 1090, 1091, 1092,
                    1093, 1094, 1095, 1096, 1097, 1098, 1099, 1100, 1101, 1102,
                    1103, 1104, 1105, 1106, 1107, 1108, 1109, 1110, 1111, 1112,
                    1113, 1114, 1115, 1116, 1117, 1118, 1119, 1120, 1121, 1122,
                    1123, 1124, 1125, 1126, 1127, 1128, 1129, 1130, 1131, 1132,
                    1133, 1134, 1135, 1136, 1137, 1138, 1139, 1140, 1141, 1142,
                    1143, 1144, 1145, 1146, 1147, 1148, 1149, 1150, 1151, 1152,
                    1153, 1154, 1155, 1156, 1157, 1158, 1159, 1160, 1161, 1162,
                    1163, 1164, 1165, 1166, 1167, 1168, 1169, 1170, 1171, 1172,
                    1173, 1174, 1175, 1176, 1177, 1178, 1179, 1180, 1181, 1182,
                    1183, 1184, 1185, 1186, 1187, 1188, 1189, 1190, 1191, 1192,
                    1193, 1194, 1195, 1196, 1197, 1198, 1199, 1200, 1201, 1202,
                    1203, 1204, 1205, 1206, 1207, 1208, 1209, 1210, 1211, 1212,
                    1213, 1214, 1215, 1216, 1217, 1218, 1219, 1220, 1221, 1222,
                    1223, 1224, 1225, 1226, 1227, 1228, 1229, 1230, 1231, 1232,
                    1233, 1234, 1235, 1236, 1237, 1238, 1239, 1240, 1241, 1242,
                    1243, 1244, 1245, 1246, 1247, 1248, 1249, 1250, 1251, 1252,
                    1253, 1254, 1255, 1256, 1257, 1258, 1259, 1260, 1261, 1262,
                    1263, 1264, 1265, 1266, 1267, 1268, 1269, 1270, 1271, 1272,
                    1273, 1274, 1275, 1276, 1277, 1278, 1279, 1280, 1281, 1282,
                    1283, 1284, 1285, 1286, 1287, 1288, 1289, 1290, 1291, 1292,
                    1293, 1294, 1295, 1296, 1297, 1298, 1299, 1300, 1301, 1302,
                    1303, 1304, 1305, 1306, 1307, 1308, 1309, 1310, 1311, 1312,
                    1313, 1314, 1315, 1316, 1317, 1318, 1319, 1320, 1321, 1322,
                    1323, 1324, 1325, 1326, 1327, 1328, 1329, 1330, 1331, 1332,
                    1333, 1334, 1335, 1336, 1337, 1338, 1339, 1340, 1341, 1342,
                    1343, 1344, 1345, 1346, 1347, 1348, 1349, 1350, 1351, 1352,
                    1353, 1354, 1355, 1356, 1357, 1358, 1359, 1360, 1361, 1362,
                    1363, 1364, 1365, 1366, 1367, 1368, 1369, 1370, 1371, 1372,
                    1373, 1374, 1375, 1376, 1377, 1378, 1379, 1380, 1381, 1382,
                    1383, 1384, 1385, 1386, 1387, 1388, 1389, 1390, 1391, 1392,
                    1393, 1394, 1395, 1396, 1397, 1398, 1399, 1400, 1401, 1402,
                    1403, 1404, 1405, 1406, 1407, 1408, 1409, 1410, 1411, 1412,
                    1413, 1414, 1415, 1416, 1417, 1418, 1419, 1420, 1421, 1422,
                    1423, 1424, 1425, 1426, 1427, 1428, 1429, 1430, 1431, 1432,
                    1433, 1434, 1435, 1436, 1437, 1438, 1439, 1440, 1441, 1442,
                    1443, 1444, 1445, 1446, 1447, 1448, 1449, 1450, 1451, 1452,
                    1453, 1454, 1455, 1456, 1457, 1458, 1459, 1460, 1461, 1462,
                    1463, 1464, 1465, 1466, 1467, 1468, 1469, 1470, 1471, 1472,
                    1473, 1474, 1475, 1476, 1477, 1478, 1479, 1480, 1481, 1482,
                    1483, 1484, 1485, 1486, 1487, 1488, 1489, 1490, 1491, 1492,
                    1493, 1494, 1495, 1496, 1497, 1498, 1499, 1500, 1501, 1502,
                    1503, 1504, 1505, 1506, 1507, 1508, 1509, 1510, 1511, 1512,
                    1513, 1514, 1515, 1516, 1517, 1518, 1519, 1520, 1521, 1522,
                    1523, 1524, 1525, 1526, 1527, 1528, 1529, 1530, 1531, 1532,
                    1533, 1534, 1535, 1536, 1537, 1538, 1539, 1540, 1541, 1542,
                    1543, 1544, 1545, 1546, 1547, 1548, 1549, 1550, 1551, 1552,
                    1553, 1554, 1555, 1556, 1557, 1558, 1559, 1560, 1561, 1562,
                    1563, 1564, 1565, 1566, 1567, 1568, 1569, 1570, 1571, 1572,
                    1573, 1574, 1575, 1576, 1577, 1578, 1579, 1580, 1581, 1582,
                    1583, 1584, 1585, 1586, 1587, 1588, 1589, 1590, 1591, 1592,
                    1593, 1594, 1595, 1596, 1597, 1598, 1599, 1600, 1601, 1602,
                    1603, 1604, 1605, 1606, 1607, 1608, 1609, 1610, 1611, 1612,
                    1613, 1614, 1615, 1616, 1617, 1618, 1619, 1620, 1621, 1622,
                    1623, 1624, 1625, 1626, 1627, 1628, 1629, 1630, 1631, 1632,
                    1633, 1634, 1635, 1636, 1637, 1638, 1639, 1640, 1641, 1642,
                    1643, 1644, 1645, 1646, 1647, 1648, 1649, 1650, 1651, 1652,
                    1653, 1654, 1655, 1656, 1657, 1658, 1659, 1660, 1661, 1662,
                    1663, 1664, 1665, 1666, 1667, 1668, 1669, 1670, 1671, 1672,
                    1673, 1674, 1675, 1676, 1677, 1678, 1679, 1680, 1681, 1682,
                    1683, 1684, 1685, 1686, 1687, 1688, 1689, 1690, 1691, 1692,
                    1693, 1694, 1695, 1696, 1697, 1698, 1699, 1700, 1701, 1702,
                    1703, 1704, 1705, 1706, 1707, 1708, 1709, 1710, 1711, 1712,
                    1713, 1714, 1715, 1716, 1717, 1718, 1719, 1720, 1721, 1722,
                    1723, 1724, 1725, 1726, 1727, 1728, 1729, 1730, 1731, 1732,
                    1733, 1734, 1735, 1736, 1737, 1738, 1739, 1740, 1741, 1742,
                    1743, 1744, 1745, 1746, 1747, 1748, 1749, 1750, 1751, 1752,
                    1753, 1754, 1755, 1756, 1757, 1758, 1759, 1760, 1761, 1762,
                    1763, 1764, 1765, 1766, 1767, 1768, 1769, 1770, 1771, 1772,
                    1773, 1774, 1775, 1776, 1777, 1778, 1779, 1780, 1781, 1782,
                    1783, 1784, 1785, 1786, 1787, 1788, 1789, 1790, 1791, 1792,
                    1793, 1794, 1795, 1796, 1797, 1798, 1799, 1800, 1801, 1802,
                    1803, 1804, 1805, 1806, 1807, 1808, 1809, 1810, 1811, 1812,
                    1813, 1814, 1815, 1816, 1817, 1818, 1819, 1820, 1821, 1822,
                    1823, 1824, 1825, 1826, 1827, 1828, 1829, 1830, 1831, 1832,
                    1833, 1834, 1835, 1836, 1837, 1838, 1839, 1840, 1841, 1842,
                    1843, 1844, 1845, 1846, 1847, 1848, 1849, 1850, 1851, 1852,
                    1853, 1854, 1855, 1856, 1857, 1858, 1859, 1860, 1861, 1862,
                    1863, 1864, 1865, 1866, 1867, 1868, 1869, 1870, 1871, 1872,
                    1873, 1874, 1875, 1876, 1877, 1878, 1879, 1880, 1881, 1882,
                    1883, 1884, 1885, 1886, 1887, 1888, 1889, 1890, 1891, 1892,
                    1893, 1894, 1895, 1896, 1897, 1898, 1899, 1900, 1901, 1902,
                    1903, 1904, 1905, 1906, 1907, 1908, 1909, 1910, 1911, 1912,
                    1913, 1914, 1915, 1916, 1917, 1918, 1919, 1920, 1921, 1922,
                    1923, 1924, 1925, 1926, 1927, 1928, 1929, 1930, 1931, 1932,
                    1933, 1934, 1935, 1936, 1937, 1938, 1939, 1940, 1941, 1942,
                    1943, 1944, 1945, 1946, 1947, 1948, 1949, 1950, 1951, 1952,
                    1953, 1954, 1955, 1956, 1957, 1958, 1959, 1960, 1961, 1962,
                    1963, 1964, 1965, 1966, 1967, 1968, 1969, 1970, 1971, 1972,
                    1973, 1974, 1975, 1976, 1977, 1978, 1979, 1980, 1981, 1982,
                    1983, 1984, 1985, 1986, 1987, 1988, 1989, 1990, 1991, 1992,
                    1993, 1994, 1995, 1996, 1997, 1998, 1999, 2000, 2001, 2002,
                    2003, 2004, 2005, 2006, 2007, 2008, 2009, 2010, 2011, 2012,
                    2013, 2014, 2015, 2016, 2017, 2018, 2019, 2020, 2021, 2022,
                    2023, 2024, 2025, 2026, 2027, 2028, 2029, 2030, 2031, 2032,
                    2033, 2034, 2035, 2036, 2037, 2038, 2039, 2040, 2041, 2042,
                    2043, 2044, 2045, 2046, 2047, 2048, 2049, 2050, 2051, 2052,
                    2053, 2054, 2055, 2056, 2057, 2058, 2059, 2060, 2061, 2062,
                    2063, 2064, 2065, 2066, 2067, 2068, 2069, 2070, 2071, 2072,
                    2073, 2074, 2075, 2076, 2077, 2078, 2079, 2080, 2081, 2082,
                    2083, 2084, 2085, 2086, 2087, 2088, 2089, 2090, 2091, 2092,
                    2093, 2094, 2095, 2096, 2097, 2098, 2099, 2100, 2101, 2102,
                    2103, 2104, 2105, 2106, 2107, 2108, 2109, 2110, 2111, 2112,
                    2113, 2114, 2115, 2116, 2117, 2118, 2119, 2120, 2121, 2122,
                    2123, 2124, 2125, 2126, 2127, 2128, 2129, 2130, 2131, 2132,
                    2133, 2134, 2135, 2136, 2137, 2138, 2139, 2140, 2141, 2142,
                    2143, 2144, 2145, 2146, 2147, 2148, 2149, 2150, 2151, 2152,
                    2153, 2154, 2155, 2156, 2157, 2158, 2159, 2160, 2161, 2162,
                    2163, 2164, 2165, 2166, 2167, 2168, 2169, 2170, 2171, 2172,
                    2173, 2174, 2175, 2176, 2177, 2178, 2179, 2180, 2181, 2182,
                    2183, 2184, 2185, 2186, 2187, 2188, 2189, 2190, 2191, 2192,
                    2193, 2194, 2195, 2196, 2197, 2198, 2199, 2200, 2201, 2202,
                    2203, 2204, 2205, 2206, 2207, 2208, 2209, 2210, 2211, 2212,
                    2213, 2214, 2215, 2216, 2217, 2218, 2219, 2220, 2221, 2222,
                    2223, 2224, 2225, 2226, 2227, 2228, 2229, 2230, 2231, 2232,
                    2233, 2234, 2235, 2236, 2237, 2238, 2239, 2240, 2241, 2242,
                    2243, 2244, 2245, 2246, 2247, 2248, 2249, 2250, 2251, 2252,
                    2253, 2254, 2255, 2256, 2257, 2258, 2259, 2260, 2261, 2262,
                    2263, 2264, 2265, 2266, 2267, 2268, 2269, 2270, 2271, 2272,
                    2273, 2274, 2275, 2276, 2277, 2278, 2279, 2280, 2281, 2282,
                    2283, 2284, 2285, 2286, 2287, 2288, 2289, 2290, 2291, 2292,
                    2293, 2294, 2295, 2296, 2297, 2298, 2299, 2300, 2301, 2302,
                    2303, 2304, 2305, 2306, 2307, 2308, 2309, 2310, 2311, 2312,
                    2313, 2314, 2315, 2316, 2317, 2318, 2319, 2320, 2321, 2322,
                    2323, 2324, 2325, 2326, 2327, 2328, 2329, 2330, 2331, 2332,
                    2333, 2334, 2335, 2336, 2337, 2338, 2339, 2340, 2341, 2342,
                    2343, 2344, 2345, 2346, 2347, 2348, 2349, 2350, 2351, 2352,
                    2353, 2354, 2355, 2356, 2357, 2358, 2359, 2360, 2361, 2362,
                    2363, 2364, 2365, 2366, 2367, 2368, 2369, 2370, 2371, 2372,
                    2373, 2374, 2375, 2376, 2377, 2378, 2379, 2380, 2381, 2382,
                    2383, 2384, 2385, 2386, 2387, 2388, 2389, 2390, 2391, 2392,
                    2393, 2394, 2395, 2396, 2397, 2398, 2399, 2400, 2401, 2402,
                    2403, 2404, 2405, 2406, 2407, 2408, 2409, 2410, 2411, 2412,
                    2413, 2414, 2415, 2416, 2417, 2418, 2419, 2420, 2421, 2422,
                    2423, 2424, 2425, 2426, 2427, 2428, 2429, 2430, 2431, 2432,
                    2433, 2434, 2435, 2436, 2437, 2438, 2439, 2440, 2441, 2442,
                    2443, 2444, 2445, 2446, 2447, 2448, 2449, 2450, 2451, 2452,
                    2453, 2454, 2455, 2456, 2457, 2458, 2459, 2460, 2461, 2462,
                    2463, 2464, 2465, 2466, 2467, 2468, 2469, 2470, 2471, 2472,
                    2473, 2474, 2475, 2476, 2477, 2478, 2479, 2480, 2481, 2482,
                    2483, 2484, 2485, 2486, 2487, 2488, 2489, 2490, 2491, 2492,
                    2493, 2494, 2495, 2496, 2497, 2498, 2499, 2500, 2501, 2502,
                    2503, 2504, 2505, 2506, 2507, 2508, 2509, 2510, 2511, 2512,
                    2513, 2514, 2515, 2516, 2517, 2518, 2519, 2520, 2521, 2522,
                    2523, 2524, 2525, 2526, 2527, 2528, 2529, 2530, 2531, 2532,
                    2533, 2534, 2535, 2536, 2537, 2538, 2539, 2540, 2541, 2542,
                    2543, 2544, 2545, 2546, 2547, 2548, 2549, 2550, 2551, 2552,
                    2553, 2554, 2555, 2556, 2557, 2558, 2559, 2560, 2561, 2562,
                    2563, 2564, 2565, 2566, 2567, 2568, 2569, 2570, 2571, 2572,
                    2573, 2574, 2575, 2576, 2577, 2578, 2579, 2580, 2581, 2582,
                    2583, 2584, 2585, 2586, 2587, 2588, 2589, 2590, 2591, 2592,
                    2593, 2594, 2595, 2596, 2597, 2598, 2599, 2600, 2601, 2602,
                    2603, 2604, 2605, 2606, 2607, 2608, 2609, 2610, 2611, 2612,
                    2613, 2614, 2615, 2616, 2617, 2618, 2619, 2620, 2621, 2622,
                    2623, 2624, 2625, 2626, 2627, 2628, 2629, 2630, 2631, 2632,
                    2633, 2634, 2635, 2636, 2637, 2638, 2639, 2640, 2641, 2642,
                    2643, 2644, 2645, 2646, 2647, 2648, 2649, 2650, 2651, 2652,
                    2653, 2654, 2655, 2656, 2657, 2658, 2659, 2660, 2661, 2662,
                    2663, 2664, 2665, 2666, 2667, 2668, 2669, 2670, 2671, 2672,
                    2673, 2674, 2675, 2676, 2677, 2678, 2679, 2680, 2681, 2682,
                    2683, 2684, 2685, 2686, 2687, 2688, 2689, 2690, 2691, 2692,
                    2693, 2694, 2695, 2696, 2697, 2698, 2699, 2700, 2701, 2702,
                    2703, 2704, 2705, 2706, 2707, 2708, 2709, 2710, 2711, 2712,
                    2713, 2714, 2715, 2716, 2717, 2718, 2719, 2720, 2721, 2722,
                    2723, 2724, 2725, 2726, 2727, 2728, 2729, 2730, 2731, 2732,
                    2733, 2734, 2735, 2736, 2737, 2738, 2739, 2740, 2741, 2742,
                    2743, 2744, 2745, 2746, 2747, 2748, 2749, 2750, 2751, 2752,
                    2753, 2754, 2755, 2756, 2757, 2758, 2759, 2760, 2761, 2762,
                    2763, 2764, 2765, 2766, 2767, 2768, 2769, 2770, 2771, 2772,
                    2773, 2774, 2775, 2776, 2777, 2778, 2779, 2780, 2781, 2782,
                    2783, 2784, 2785, 2786, 2787, 2788, 2789, 2790, 2791, 2792,
                    2793, 2794, 2795, 2796, 2797, 2798, 2799, 2800, 2801, 2802,
                    2803, 2804, 2805, 2806, 2807, 2808, 2809, 2810, 2811, 2812,
                    2813, 2814, 2815, 2816, 2817, 2818, 2819, 2820, 2821, 2822,
                    2823, 2824, 2825, 2826, 2827, 2828, 2829, 2830, 2831, 2832,
                    2833, 2834, 2835, 2836, 2837, 2838, 2839, 2840, 2841, 2842,
                    2843, 2844, 2845, 2846, 2847, 2848, 2849, 2850, 2851, 2852,
                    2853, 2854, 2855, 2856, 2857, 2858, 2859, 2860, 2861, 2862,
                    2863, 2864, 2865, 2866, 2867, 2868, 2869, 2870, 2871, 2872,
                    2873, 2874, 2875, 2876, 2877, 2878, 2879, 2880, 2881, 2882,
                    2883, 2884, 2885, 2886, 2887, 2888, 2889, 2890, 2891, 2892,
                    2893, 2894, 2895, 2896, 2897, 2898, 2899, 2900, 2901, 2902,
                    2903, 2904, 2905, 2906, 2907, 2908, 2909, 2910, 2911, 2912,
                    2913, 2914, 2915, 2916, 2917, 2918, 2919, 2920, 2921, 2922,
                    2923, 2924, 2925, 2926, 2927, 2928, 2929, 2930, 2931, 2932,
                    2933, 2934, 2935, 2936, 2937, 2938, 2939, 2940, 2941, 2942,
                    2943, 2944, 2945, 2946, 2947, 2948, 2949, 2950, 2951, 2952,
                    2953, 2954, 2955, 2956, 2957, 2958, 2959, 2960, 2961, 2962,
                    2963, 2964, 2965, 2966, 2967, 2968, 2969, 2970, 2971, 2972,
                    2973, 2974, 2975, 2976, 2977, 2978, 2979, 2980, 2981, 2982,
                    2983, 2984, 2985, 2986, 2987, 2988, 2989, 2990, 2991, 2992,
                    2993, 2994, 2995, 2996, 2997, 2998, 2999, 3000, 3001, 3002,
                    3003, 3004, 3005, 3006, 3007, 3008, 3009, 3010, 3011, 3012,
                    3013, 3014, 3015, 3016, 3017, 3018, 3019, 3020, 3021, 3022,
                    3023, 3024, 3025, 3026, 3027, 3028, 3029, 3030, 3031, 3032,
                    3033, 3034, 3035, 3036, 3037, 3038, 3039, 3040, 3041, 3042,
                    3043, 3044, 3045, 3046, 3047, 3048, 3049, 3050, 3051, 3052,
                    3053, 3054, 3055, 3056, 3057, 3058, 3059, 3060, 3061, 3062,
                    3063, 3064, 3065, 3066, 3067, 3068, 3069, 3070, 3071, 3072,
                    3073, 3074, 3075, 3076, 3077, 3078, 3079, 3080, 3081, 3082,
                    3083, 3084, 3085, 3086, 3087, 3088, 3089, 3090, 3091, 3092,
                    3093, 3094, 3095, 3096, 3097, 3098, 3099, 3100, 3101, 3102,
                    3103, 3104, 3105, 3106, 3107, 3108, 3109, 3110, 3111, 3112,
                    3113, 3114, 3115, 3116, 3117, 3118, 3119, 3120, 3121, 3122,
                    3123, 3124, 3125, 3126, 3127, 3128, 3129, 3130, 3131, 3132,
                    3133, 3134, 3135, 3136, 3137, 3138, 3139, 3140, 3141, 3142,
                    3143, 3144, 3145, 3146, 3147, 3148, 3149, 3150, 3151, 3152,
                    3153, 3154, 3155, 3156, 3157, 3158, 3159, 3160, 3161, 3162,
                    3163, 3164, 3165, 3166, 3167, 3168, 3169, 3170, 3171, 3172,
                    3173, 3174, 3175, 3176, 3177, 3178, 3179, 3180, 3181, 3182,
                    3183, 3184, 3185, 3186, 3187, 3188, 3189, 3190, 3191, 3192,
                    3193, 3194, 3195, 3196, 3197, 3198, 3199, 3200, 3201, 3202,
                    3203, 3204, 3205, 3206, 3207, 3208, 3209, 3210, 3211, 3212,
                    3213, 3214, 3215, 3216, 3217, 3218, 3219, 3220, 3221, 3222,
                    3223, 3224, 3225, 3226, 3227, 3228, 3229, 3230, 3231, 3232,
                    3233, 3234, 3235, 3236, 3237, 3238, 3239, 3240, 3241, 3242,
                    3243, 3244, 3245, 3246, 3247, 3248, 3249, 3250, 3251, 3252,
                    3253, 3254, 3255, 3256, 3257, 3258, 3259, 3260, 3261, 3262,
                    3263, 3264, 3265, 3266, 3267, 3268, 3269, 3270, 3271, 3272,
                    3273, 3274, 3275, 3276, 3277, 3278, 3279, 3280, 3281, 3282,
                    3283, 3284, 3285, 3286, 3287, 3288, 3289, 3290, 3291, 3292,
                    3293, 3294, 3295, 3296, 3297, 3298, 3299, 3300, 3301, 3302,
                    3303, 3304, 3305, 3306, 3307, 3308, 3309, 3310, 3311, 3312,
                    3313, 3314, 3315, 3316, 3317, 3318, 3319, 3320, 3321, 3322,
                    3323, 3324, 3325, 3326, 3327, 3328, 3329, 3330, 3331, 3332,
                    3333, 3334, 3335, 3336, 3337, 3338, 3339, 3340, 3341, 3342,
                    3343, 3344, 3345, 3346, 3347, 3348, 3349, 3350, 3351, 3352,
                    3353, 3354, 3355, 3356, 3357, 3358, 3359, 3360, 3361, 3362,
                    3363, 3364, 3365, 3366, 3367, 3368, 3369, 3370, 3371, 3372,
                    3373, 3374, 3375, 3376, 3377, 3378, 3379, 3380, 3381, 3382,
                    3383, 3384, 3385, 3386, 3387, 3388, 3389, 3390, 3391, 3392,
                    3393, 3394, 3395, 3396, 3397, 3398, 3399, 3400, 3401, 3402,
                    3403, 3404, 3405, 3406, 3407, 3408, 3409, 3410, 3411, 3412,
                    3413, 3414, 3415, 3416, 3417, 3418, 3419, 3420, 3421, 3422,
                    3423, 3424, 3425, 3426, 3427, 3428, 3429, 3430, 3431, 3432,
                    3433, 3434, 3435, 3436, 3437, 3438, 3439, 3440, 3441, 3442,
                    3443, 3444, 3445, 3446, 3447, 3448, 3449, 3450, 3451, 3452,
                    3453, 3454, 3455, 3456, 3457, 3458, 3459, 3460, 3461, 3462,
                    3463, 3464, 3465, 3466, 3467, 3468, 3469, 3470, 3471, 3472,
                    3473, 3474, 3475, 3476, 3477, 3478, 3479, 3480, 3481, 3482,
                    3483, 3484, 3485, 3486, 3487, 3488, 3489, 3490, 3491, 3492,
                    3493, 3494, 3495, 3496, 3497, 3498, 3499, 3500, 3501, 3502,
                    3503, 3504, 3505, 3506, 3507, 3508, 3509, 3510, 3511, 3512,
                    3513, 3514, 3515, 3516, 3517, 3518, 3519, 3520, 3521, 3522,
                    3523, 3524, 3525, 3526, 3527, 3528, 3529, 3530, 3531, 3532,
                    3533, 3534, 3535, 3536, 3537, 3538, 3539, 3540, 3541, 3542,
                    3543, 3544, 3545, 3546, 3547, 3548, 3549, 3550, 3551, 3552,
                    3553, 3554, 3555, 3556, 3557, 3558, 3559, 3560, 3561, 3562,
                    3563, 3564, 3565, 3566, 3567, 3568, 3569, 3570, 3571, 3572,
                    3573, 3574, 3575, 3576, 3577, 3578, 3579, 3580, 3581, 3582,
                    3583, 3584, 3585, 3586, 3587, 3588, 3589, 3590, 3591, 3592,
                    3593, 3594, 3595, 3596, 3597, 3598, 3599, 3600, 3601, 3602,
                    3603, 3604, 3605, 3606, 3607, 3608, 3609, 3610, 3611, 3612,
                    3613, 3614, 3615, 3616, 3617, 3618, 3619, 3620, 3621, 3622,
                    3623, 3624, 3625, 3626, 3627, 3628, 3629, 3630, 3631, 3632,
                    3633, 3634, 3635, 3636, 3637, 3638, 3639, 3640, 3641, 3642,
                    3643, 3644, 3645, 3646, 3647, 3648, 3649, 3650, 3651, 3652,
                    3653, 3654, 3655, 3656, 3657, 3658, 3659, 3660, 3661, 3662,
                    3663, 3664, 3665, 3666, 3667, 3668, 3669, 3670, 3671, 3672,
                    3673, 3674, 3675, 3676, 3677, 3678, 3679, 3680, 3681, 3682,
                    3683, 3684, 3685, 3686, 3687, 3688, 3689, 3690, 3691, 3692,
                    3693, 3694, 3695, 3696, 3697, 3698, 3699, 3700, 3701, 3702,
                    3703, 3704, 3705, 3706, 3707, 3708, 3709, 3710, 3711, 3712,
                    3713, 3714, 3715, 3716, 3717, 3718, 3719, 3720, 3721, 3722,
                    3723, 3724, 3725, 3726, 3727, 3728, 3729, 3730, 3731, 3732,
                    3733, 3734, 3735, 3736, 3737, 3738, 3739, 3740, 3741, 3742,
                    3743, 3744, 3745, 3746, 3747, 3748, 3749, 3750, 3751, 3752,
                    3753, 3754, 3755, 3756, 3757, 3758, 3759, 3760, 3761, 3762,
                    3763, 3764, 3765, 3766, 3767, 3768, 3769, 3770, 3771, 3772,
                    3773, 3774, 3775, 3776, 3777, 3778, 3779, 3780, 3781, 3782,
                    3783, 3784, 3785, 3786, 3787, 3788, 3789, 3790, 3791, 3792,
                    3793, 3794, 3795, 3796, 3797, 3798, 3799, 3800, 3801, 3802,
                    3803, 3804, 3805, 3806, 3807, 3808, 3809, 3810, 3811, 3812,
                    3813, 3814, 3815, 3816, 3817, 3818, 3819, 3820, 3821, 3822,
                    3823, 3824, 3825, 3826, 3827, 3828, 3829, 3830, 3831, 3832,
                    3833, 3834, 3835, 3836, 3837, 3838, 3839, 3840, 3841, 3842,
                    3843, 3844, 3845, 3846, 3847, 3848, 3849, 3850, 3851, 3852,
                    3853, 3854, 3855, 3856, 3857, 3858, 3859, 3860, 3861, 3862,
                    3863, 3864, 3865, 3866, 3867, 3868, 3869, 3870, 3871, 3872,
                    3873, 3874, 3875, 3876, 3877, 3878, 3879, 3880, 3881, 3882,
                    3883, 3884, 3885, 3886, 3887, 3888, 3889, 3890, 3891, 3892,
                    3893, 3894, 3895, 3896, 3897, 3898, 3899, 3900, 3901, 3902,
                    3903, 3904, 3905, 3906, 3907, 3908, 3909, 3910, 3911, 3912,
                    3913, 3914, 3915, 3916, 3917, 3918, 3919, 3920, 3921, 3922,
                    3923, 3924, 3925, 3926, 3927, 3928, 3929, 3930, 3931, 3932,
                    3933, 3934, 3935, 3936, 3937, 3938, 3939, 3940, 3941, 3942,
                    3943, 3944, 3945, 3946, 3947, 3948, 3949, 3950, 3951, 3952,
                    3953, 3954, 3955, 3956, 3957, 3958, 3959, 3960, 3961, 3962,
                    3963, 3964, 3965, 3966, 3967, 3968, 3969, 3970, 3971, 3972,
                    3973, 3974, 3975, 3976, 3977, 3978, 3979, 3980, 3981, 3982,
                    3983, 3984, 3985, 3986, 3987, 3988, 3989, 3990, 3991, 3992,
                    3993, 3994, 3995, 3996, 3997, 3998, 3999, 4000, 4001, 4002,
                    4003, 4004, 4005, 4006, 4007, 4008, 4009, 4010, 4011, 4012,
                    4013, 4014, 4015, 4016, 4017, 4018, 4019, 4020, 4021, 4022,
                    4023, 4024, 4025, 4026, 4027, 4028, 4029, 4030, 4031, 4032,
                    4033, 4034, 4035, 4036, 4037, 4038, 4039, 4040, 4041, 4042,
                    4043, 4044, 4045, 4046, 4047, 4048, 4049, 4050, 4051, 4052,
                    4053, 4054, 4055, 4056, 4057, 4058, 4059, 4060, 4061, 4062,
                    4063, 4064, 4065, 4066, 4067, 4068, 4069, 4070, 4071, 4072,
                    4073, 4074, 4075, 4076, 4077, 4078, 4079, 4080, 4081, 4082,
                    4083, 4084, 4085, 4086, 4087, 4088, 4089, 4090, 4091, 4092,
                    4093, 4094, 4095, 4096, 4097, 4098, 4099, 4100, 4101, 4102,
                    4103, 4104, 4105, 4106, 4107, 4108, 4109, 4110, 4111, 4112,
                    4113, 4114, 4115, 4116, 4117, 4118, 4119, 4120, 4121, 4122,
                    4123, 4124, 4125, 4126, 4127, 4128, 4129, 4130, 4131, 4132,
                    4133, 4134, 4135, 4136, 4137, 4138, 4139, 4140, 4141, 4142,
                    4143, 4144, 4145, 4146, 4147, 4148, 4149, 4150, 4151, 4152,
                    4153, 4154, 4155, 4156, 4157, 4158, 4159, 4160, 4161, 4162,
                    4163, 4164, 4165, 4166, 4167, 4168, 4169, 4170, 4171, 4172,
                    4173, 4174, 4175, 4176, 4177, 4178, 4179, 4180, 4181, 4182,
                    4183, 4184, 4185, 4186, 4187, 4188, 4189, 4190, 4191, 4192,
                    4193, 4194, 4195, 4196, 4197, 4198, 4199, 4200, 4201, 4202,
                    4203, 4204, 4205, 4206, 4207, 4208, 4209, 4210, 4211, 4212,
                    4213, 4214, 4215, 4216, 4217, 4218, 4219, 4220, 4221, 4222,
                    4223, 4224, 4225, 4226, 4227, 4228, 4229, 4230, 4231, 4232,
                    4233, 4234, 4235, 4236, 4237, 4238, 4239, 4240, 4241, 4242,
                    4243, 4244, 4245, 4246, 4247, 4248, 4249, 4250, 4251, 4252,
                    4253, 4254, 4255, 4256, 4257, 4258, 4259, 4260, 4261, 4262,
                    4263, 4264, 4265, 4266, 4267, 4268, 4269, 4270, 4271, 4272,
                    4273, 4274, 4275, 4276, 4277, 4278, 4279, 4280, 4281, 4282,
                    4283, 4284, 4285, 4286, 4287, 4288, 4289, 4290, 4291, 4292,
                    4293, 4294, 4295, 4296, 4297, 4298, 4299, 4300, 4301, 4302,
                    4303, 4304, 4305, 4306, 4307, 4308, 4309, 4310, 4311, 4312,
                    4313, 4314, 4315, 4316, 4317, 4318, 4319, 4320, 4321, 4322,
                    4323, 4324, 4325, 4326, 4327, 4328, 4329, 4330, 4331, 4332,
                    4333, 4334, 4335, 4336, 4337, 4338, 4339, 4340, 4341, 4342,
                    4343, 4344, 4345, 4346, 4347, 4348, 4349, 4350, 4351, 4352,
                    4353, 4354, 4355, 4356, 4357, 4358, 4359, 4360, 4361, 4362,
                    4363, 4364, 4365, 4366, 4367, 4368, 4369, 4370, 4371, 4372,
                    4373, 4374, 4375, 4376, 4377, 4378, 4379, 4380, 4381, 4382,
                    4383, 4384, 4385, 4386, 4387, 4388, 4389, 4390, 4391, 4392,
                    4393, 4394, 4395, 4396, 4397, 4398, 4399, 4400, 4401, 4402,
                    4403, 4404, 4405, 4406, 4407, 4408, 4409, 4410, 4411, 4412,
                    4413, 4414, 4415, 4416, 4417, 4418, 4419, 4420, 4421, 4422,
                    4423, 4424, 4425, 4426, 4427, 4428, 4429, 4430, 4431, 4432,
                    4433, 4434, 4435, 4436, 4437, 4438, 4439, 4440, 4441, 4442,
                    4443, 4444, 4445, 4446, 4447, 4448, 4449, 4450, 4451, 4452,
                    4453, 4454, 4455, 4456, 4457, 4458, 4459, 4460, 4461, 4462,
                    4463, 4464, 4465, 4466, 4467, 4468, 4469, 4470, 4471, 4472,
                    4473, 4474, 4475, 4476, 4477, 4478, 4479, 4480, 4481, 4482,
                    4483, 4484, 4485, 4486, 4487, 4488, 4489, 4490, 4491, 4492,
                    4493, 4494, 4495, 4496, 4497, 4498, 4499, 4500, 4501, 4502,
                    4503, 4504, 4505, 4506, 4507, 4508, 4509, 4510, 4511, 4512,
                    4513, 4514, 4515, 4516, 4517, 4518, 4519, 4520, 4521, 4522,
                    4523, 4524, 4525, 4526, 4527, 4528, 4529, 4530, 4531, 4532,
                    4533, 4534, 4535, 4536, 4537, 4538, 4539, 4540, 4541, 4542,
                    4543, 4544, 4545, 4546, 4547, 4548, 4549, 4550, 4551, 4552,
                    4553, 4554, 4555, 4556, 4557, 4558, 4559, 4560, 4561, 4562,
                    4563, 4564, 4565, 4566, 4567, 4568, 4569, 4570, 4571, 4572,
                    4573, 4574, 4575, 4576, 4577, 4578, 4579, 4580, 4581, 4582,
                    4583, 4584, 4585, 4586, 4587, 4588, 4589, 4590, 4591, 4592,
                    4593, 4594, 4595, 4596, 4597, 4598, 4599, 4600, 4601, 4602,
                    4603, 4604, 4605, 4606, 4607, 4608, 4609, 4610, 4611, 4612,
                    4613, 4614, 4615, 4616, 4617, 4618, 4619, 4620, 4621, 4622,
                    4623, 4624, 4625, 4626, 4627, 4628, 4629, 4630, 4631, 4632,
                    4633, 4634, 4635, 4636, 4637, 4638, 4639, 4640, 4641, 4642,
                    4643, 4644, 4645, 4646, 4647, 4648, 4649, 4650, 4651, 4652,
                    4653, 4654, 4655, 4656, 4657, 4658, 4659, 4660, 4661, 4662,
                    4663, 4664, 4665, 4666, 4667, 4668, 4669, 4670, 4671, 4672,
                    4673, 4674, 4675, 4676, 4677, 4678, 4679, 4680, 4681, 4682,
                    4683, 4684, 4685, 4686, 4687, 4688, 4689, 4690, 4691, 4692,
                    4693, 4694, 4695, 4696, 4697, 4698, 4699, 4700, 4701, 4702,
                    4703, 4704, 4705, 4706, 4707, 4708, 4709, 4710, 4711, 4712,
                    4713, 4714, 4715, 4716, 4717, 4718, 4719, 4720, 4721, 4722,
                    4723, 4724, 4725, 4726, 4727, 4728, 4729, 4730, 4731, 4732,
                    4733, 4734, 4735, 4736, 4737, 4738, 4739, 4740, 4741, 4742,
                    4743, 4744, 4745, 4746, 4747, 4748, 4749, 4750, 4751, 4752,
                    4753, 4754, 4755, 4756, 4757, 4758, 4759, 4760, 4761, 4762,
                    4763, 4764, 4765, 4766, 4767, 4768, 4769, 4770, 4771, 4772,
                    4773, 4774, 4775, 4776, 4777, 4778, 4779, 4780, 4781, 4782,
                    4783, 4784, 4785, 4786, 4787, 4788, 4789, 4790, 4791, 4792,
                    4793, 4794, 4795, 4796, 4797, 4798, 4799, 4800, 4801, 4802,
                    4803, 4804, 4805, 4806, 4807, 4808, 4809, 4810, 4811, 4812,
                    4813, 4814, 4815, 4816, 4817, 4818, 4819, 4820, 4821, 4822,
                    4823, 4824, 4825, 4826, 4827, 4828, 4829, 4830, 4831, 4832,
                    4833, 4834, 4835, 4836, 4837, 4838, 4839, 4840, 4841, 4842,
                    4843, 4844, 4845, 4846, 4847, 4848, 4849, 4850, 4851, 4852,
                    4853, 4854, 4855, 4856, 4857, 4858, 4859, 4860, 4861, 4862,
                    4863, 4864, 4865, 4866, 4867, 4868, 4869, 4870, 4871, 4872,
                    4873, 4874, 4875, 4876, 4877, 4878, 4879, 4880, 4881, 4882,
                    4883, 4884, 4885, 4886, 4887, 4888, 4889, 4890, 4891, 4892,
                    4893, 4894, 4895, 4896, 4897, 4898, 4899, 4900, 4901, 4902,
                    4903, 4904, 4905, 4906, 4907, 4908, 4909, 4910, 4911, 4912,
                    4913, 4914, 4915, 4916, 4917, 4918, 4919, 4920, 4921, 4922,
                    4923, 4924, 4925, 4926, 4927, 4928, 4929, 4930, 4931, 4932,
                    4933, 4934, 4935, 4936, 4937, 4938, 4939, 4940, 4941, 4942,
                    4943, 4944, 4945, 4946, 4947, 4948, 4949, 4950, 4951, 4952,
                    4953, 4954, 4955, 4956, 4957, 4958, 4959, 4960, 4961, 4962,
                    4963, 4964, 4965, 4966, 4967, 4968, 4969, 4970, 4971, 4972,
                    4973, 4974, 4975, 4976, 4977, 4978, 4979, 4980, 4981, 4982,
                    4983, 4984, 4985, 4986, 4987, 4988, 4989, 4990, 4991, 4992,
                    4993, 4994, 4995, 4996, 4997, 4998, 4999, 5000, 5001, 5002,
                    5003, 5004, 5005, 5006, 5007, 5008, 5009, 5010, 5011, 5012,
                    5013, 5014, 5015, 5016, 5017, 5018, 5019, 5020, 5021, 5022,
                    5023, 5024, 5025, 5026, 5027, 5028, 5029, 5030, 5031, 5032,
                    5033, 5034, 5035, 5036, 5037, 5038, 5039, 5040, 5041, 5042,
                    5043, 5044, 5045, 5046, 5047, 5048, 5049, 5050, 5051, 5052,
                    5053, 5054, 5055, 5056, 5057, 5058, 5059, 5060, 5061, 5062,
                    5063, 5064, 5065, 5066, 5067, 5068, 5069, 5070, 5071, 5072,
                    5073, 5074, 5075, 5076, 5077, 5078, 5079, 5080, 5081, 5082,
                    5083, 5084, 5085, 5086, 5087, 5088, 5089, 5090, 5091, 5092,
                    5093, 5094, 5095, 5096, 5097, 5098, 5099, 5100, 5101, 5102,
                    5103, 5104, 5105, 5106, 5107, 5108, 5109, 5110, 5111, 5112,
                    5113, 5114, 5115, 5116, 5117, 5118, 5119, 5120, 5121, 5122,
                    5123, 5124, 5125, 5126, 5127, 5128, 5129, 5130, 5131, 5132,
                    5133, 5134, 5135, 5136, 5137, 5138, 5139, 5140, 5141, 5142,
                    5143, 5144, 5145, 5146, 5147, 5148, 5149, 5150, 5151, 5152,
                    5153, 5154, 5155, 5156, 5157, 5158, 5159, 5160, 5161, 5162,
                    5163, 5164, 5165, 5166, 5167, 5168, 5169, 5170, 5171, 5172,
                    5173, 5174, 5175, 5176, 5177, 5178, 5179, 5180, 5181, 5182,
                    5183, 5184, 5185, 5186, 5187, 5188, 5189, 5190, 5191, 5192,
                    5193, 5194, 5195, 5196, 5197, 5198, 5199, 5200, 5201, 5202,
                    5203, 5204, 5205, 5206, 5207, 5208, 5209, 5210, 5211, 5212,
                    5213, 5214, 5215, 5216, 5217, 5218, 5219, 5220, 5221, 5222,
                    5223, 5224, 5225, 5226, 5227, 5228, 5229, 5230, 5231, 5232,
                    5233, 5234, 5235, 5236, 5237, 5238, 5239, 5240, 5241, 5242,
                    5243, 5244, 5245, 5246, 5247, 5248, 5249, 5250, 5251, 5252,
                    5253, 5254, 5255, 5256, 5257, 5258, 5259, 5260, 5261, 5262,
                    5263, 5264, 5265, 5266, 5267, 5268, 5269, 5270, 5271, 5272,
                    5273, 5274, 5275, 5276, 5277, 5278, 5279, 5280, 5281, 5282,
                    5283, 5284, 5285, 5286, 5287, 5288, 5289, 5290, 5291, 5292,
                    5293, 5294, 5295, 5296, 5297, 5298, 5299, 5300, 5301, 5302,
                    5303, 5304, 5305, 5306, 5307, 5308, 5309, 5310, 5311, 5312,
                    5313, 5314, 5315, 5316, 5317, 5318, 5319, 5320, 5321, 5322,
                    5323, 5324, 5325, 5326, 5327, 5328, 5329, 5330, 5331, 5332,
                    5333, 5334, 5335, 5336, 5337, 5338, 5339, 5340, 5341, 5342,
                    5343, 5344, 5345, 5346, 5347, 5348, 5349, 5350, 5351, 5352,
                    5353, 5354, 5355, 5356, 5357, 5358, 5359, 5360, 5361, 5362,
                    5363, 5364, 5365, 5366, 5367, 5368, 5369, 5370, 5371, 5372,
                    5373, 5374, 5375, 5376, 5377, 5378, 5379, 5380, 5381, 5382,
                    5383, 5384, 5385, 5386, 5387, 5388, 5389, 5390, 5391, 5392,
                    5393, 5394, 5395, 5396, 5397, 5398, 5399, 5400, 5401, 5402,
                    5403, 5404, 5405, 5406, 5407, 5408, 5409, 5410, 5411, 5412,
                    5413, 5414, 5415, 5416, 5417, 5418, 5419, 5420, 5421, 5422,
                    5423, 5424, 5425, 5426, 5427, 5428, 5429, 5430, 5431, 5432,
                    5433, 5434, 5435, 5436, 5437, 5438, 5439, 5440, 5441, 5442,
                    5443, 5444, 5445, 5446, 5447, 5448, 5449, 5450, 5451, 5452,
                    5453, 5454, 5455, 5456, 5457, 5458, 5459, 5460, 5461, 5462,
                    5463, 5464, 5465, 5466, 5467, 5468, 5469, 5470, 5471, 5472,
                    5473, 5474, 5475, 5476, 5477, 5478, 5479, 5480, 5481, 5482,
                    5483, 5484, 5485, 5486, 5487, 5488, 5489, 5490, 5491, 5492,
                    5493, 5494, 5495, 5496, 5497, 5498, 5499, 5500, 5501, 5502,
                    5503, 5504, 5505, 5506, 5507, 5508, 5509, 5510, 5511, 5512,
                    5513, 5514, 5515, 5516, 5517, 5518, 5519, 5520, 5521, 5522,
                    5523, 5524, 5525, 5526, 5527, 5528, 5529, 5530, 5531, 5532,
                    5533, 5534, 5535, 5536, 5537, 5538, 5539, 5540, 5541, 5542,
                    5543, 5544, 5545, 5546, 5547, 5548, 5549, 5550, 5551, 5552,
                    5553, 5554, 5555, 5556, 5557, 5558, 5559, 5560, 5561, 5562,
                    5563, 5564, 5565, 5566, 5567, 5568, 5569, 5570, 5571, 5572,
                    5573, 5574, 5575, 5576, 5577, 5578, 5579, 5580, 5581, 5582,
                    5583, 5584, 5585, 5586, 5587, 5588, 5589, 5590, 5591, 5592,
                    5593, 5594, 5595, 5596, 5597, 5598, 5599, 5600, 5601, 5602,
                    5603, 5604, 5605, 5606, 5607, 5608, 5609, 5610, 5611, 5612,
                    5613, 5614, 5615, 5616, 5617, 5618, 5619, 5620, 5621, 5622,
                    5623, 5624, 5625, 5626, 5627, 5628, 5629, 5630, 5631, 5632,
                    5633, 5634, 5635, 5636, 5637, 5638, 5639, 5640, 5641, 5642,
                    5643, 5644, 5645, 5646, 5647, 5648, 5649, 5650, 5651, 5652,
                    5653, 5654, 5655, 5656, 5657, 5658, 5659, 5660, 5661, 5662,
                    5663, 5664, 5665, 5666, 5667, 5668, 5669, 5670, 5671, 5672,
                    5673, 5674, 5675, 5676, 5677, 5678, 5679, 5680, 5681, 5682,
                    5683, 5684, 5685, 5686, 5687, 5688, 5689, 5690, 5691, 5692,
                    5693, 5694, 5695, 5696, 5697, 5698, 5699, 5700, 5701, 5702,
                    5703, 5704, 5705, 5706, 5707, 5708, 5709, 5710, 5711, 5712,
                    5713, 5714, 5715, 5716, 5717, 5718, 5719, 5720, 5721, 5722,
                    5723, 5724, 5725, 5726, 5727, 5728, 5729, 5730, 5731, 5732,
                    5733, 5734, 5735, 5736, 5737, 5738, 5739, 5740, 5741, 5742,
                    5743, 5744, 5745, 5746, 5747, 5748, 5749, 5750, 5751, 5752,
                    5753, 5754, 5755, 5756, 5757, 5758, 5759, 5760, 5761, 5762,
                    5763, 5764, 5765, 5766, 5767, 5768, 5769, 5770, 5771, 5772,
                    5773, 5774, 5775, 5776, 5777, 5778, 5779, 5780, 5781, 5782,
                    5783, 5784, 5785, 5786, 5787, 5788, 5789, 5790, 5791, 5792,
                    5793, 5794, 5795, 5796, 5797, 5798, 5799, 5800, 5801, 5802,
                    5803, 5804, 5805, 5806, 5807, 5808, 5809, 5810, 5811, 5812,
                    5813, 5814, 5815, 5816, 5817, 5818, 5819, 5820, 5821, 5822,
                    5823, 5824, 5825, 5826, 5827, 5828, 5829, 5830, 5831, 5832,
                    5833, 5834, 5835, 5836, 5837, 5838, 5839, 5840, 5841, 5842,
                    5843, 5844, 5845, 5846, 5847, 5848, 5849, 5850, 5851, 5852,
                    5853, 5854, 5855, 5856, 5857, 5858, 5859, 5860, 5861, 5862,
                    5863, 5864, 5865, 5866, 5867, 5868, 5869, 5870, 5871, 5872,
                    5873, 5874, 5875, 5876, 5877, 5878, 5879, 5880, 5881, 5882,
                    5883, 5884, 5885, 5886, 5887, 5888, 5889, 5890, 5891, 5892,
                    5893, 5894, 5895, 5896, 5897, 5898, 5899, 5900, 5901, 5902,
                    5903, 5904, 5905, 5906, 5907, 5908, 5909, 5910, 5911, 5912,
                    5913, 5914, 5915, 5916, 5917, 5918, 5919, 5920, 5921, 5922,
                    5923, 5924, 5925, 5926, 5927, 5928, 5929, 5930, 5931, 5932,
                    5933, 5934, 5935, 5936, 5937, 5938, 5939, 5940, 5941, 5942,
                    5943, 5944, 5945, 5946, 5947, 5948, 5949, 5950, 5951, 5952,
                    5953, 5954, 5955, 5956, 5957, 5958, 5959, 5960, 5961, 5962,
                    5963, 5964, 5965, 5966, 5967, 5968, 5969, 5970, 5971, 5972,
                    5973, 5974, 5975, 5976, 5977, 5978, 5979, 5980, 5981, 5982,
                    5983, 5984, 5985, 5986, 5987, 5988, 5989, 5990, 5991, 5992,
                    5993, 5994, 5995, 5996, 5997, 5998, 5999, 6000, 6001, 6002,
                    6003, 6004, 6005, 6006, 6007, 6008, 6009, 6010, 6011, 6012,
                    6013, 6014, 6015, 6016, 6017, 6018, 6019, 6020, 6021, 6022,
                    6023, 6024, 6025, 6026, 6027, 6028, 6029, 6030, 6031, 6032,
                    6033, 6034, 6035, 6036, 6037, 6038, 6039, 6040, 6041, 6042,
                    6043, 6044, 6045, 6046, 6047, 6048, 6049, 6050, 6051, 6052,
                    6053, 6054, 6055, 6056, 6057, 6058, 6059, 6060, 6061, 6062,
                    6063, 6064, 6065, 6066, 6067, 6068, 6069, 6070, 6071, 6072,
                    6073, 6074, 6075, 6076, 6077, 6078, 6079, 6080, 6081, 6082,
                    6083, 6084, 6085, 6086, 6087, 6088, 6089, 6090, 6091, 6092,
                    6093, 6094, 6095, 6096, 6097, 6098, 6099, 6100, 6101, 6102,
                    6103, 6104, 6105, 6106, 6107, 6108, 6109, 6110, 6111, 6112,
                    6113, 6114, 6115, 6116, 6117, 6118, 6119, 6120, 6121, 6122,
                    6123, 6124, 6125, 6126, 6127, 6128, 6129, 6130, 6131, 6132,
                    6133, 6134, 6135, 6136, 6137, 6138, 6139, 6140, 6141, 6142,
                    6143, 6144, 6145, 6146, 6147, 6148, 6149, 6150, 6151, 6152,
                    6153, 6154, 6155, 6156, 6157, 6158, 6159, 6160, 6161, 6162,
                    6163, 6164, 6165, 6166, 6167, 6168, 6169, 6170, 6171, 6172,
                    6173, 6174, 6175, 6176, 6177, 6178, 6179, 6180, 6181, 6182,
                    6183, 6184, 6185, 6186, 6187, 6188, 6189, 6190, 6191, 6192,
                    6193, 6194, 6195, 6196, 6197, 6198, 6199, 6200, 6201, 6202,
                    6203, 6204, 6205, 6206, 6207, 6208, 6209, 6210, 6211, 6212,
                    6213, 6214, 6215, 6216, 6217, 6218, 6219, 6220, 6221, 6222,
                    6223, 6224, 6225, 6226, 6227, 6228, 6229, 6230, 6231, 6232,
                    6233, 6234, 6235, 6236, 6237, 6238, 6239, 6240, 6241, 6242,
                    6243, 6244, 6245, 6246, 6247, 6248, 6249, 6250, 6251, 6252,
                    6253, 6254, 6255, 6256, 6257, 6258, 6259, 6260, 6261, 6262,
                    6263, 6264, 6265, 6266, 6267, 6268, 6269, 6270, 6271, 6272,
                    6273, 6274, 6275, 6276, 6277, 6278, 6279, 6280, 6281, 6282,
                    6283, 6284, 6285, 6286, 6287, 6288, 6289, 6290, 6291, 6292,
                    6293, 6294, 6295, 6296, 6297, 6298, 6299, 6300, 6301, 6302,
                    6303, 6304, 6305, 6306, 6307, 6308, 6309, 6310, 6311, 6312,
                    6313, 6314, 6315, 6316, 6317, 6318, 6319, 6320, 6321, 6322,
                    6323, 6324, 6325, 6326, 6327, 6328, 6329, 6330, 6331, 6332,
                    6333, 6334, 6335, 6336, 6337, 6338, 6339, 6340, 6341, 6342,
                    6343, 6344, 6345, 6346, 6347, 6348, 6349, 6350, 6351, 6352,
                    6353, 6354, 6355, 6356, 6357, 6358, 6359, 6360, 6361, 6362,
                    6363, 6364, 6365, 6366, 6367, 6368, 6369, 6370, 6371, 6372,
                    6373, 6374, 6375, 6376, 6377, 6378, 6379, 6380, 6381, 6382,
                    6383, 6384, 6385, 6386, 6387, 6388, 6389, 6390, 6391, 6392,
                    6393, 6394, 6395, 6396, 6397, 6398, 6399, 6400, 6401, 6402,
                    6403, 6404, 6405, 6406, 6407, 6408, 6409, 6410, 6411, 6412,
                    6413, 6414, 6415, 6416, 6417, 6418, 6419, 6420, 6421, 6422,
                    6423, 6424, 6425, 6426, 6427, 6428, 6429, 6430, 6431, 6432,
                    6433, 6434, 6435, 6436, 6437, 6438, 6439, 6440, 6441, 6442,
                    6443, 6444, 6445, 6446, 6447, 6448, 6449, 6450, 6451, 6452,
                    6453, 6454, 6455, 6456, 6457, 6458, 6459, 6460, 6461, 6462,
                    6463, 6464, 6465, 6466, 6467, 6468, 6469, 6470, 6471, 6472,
                    6473, 6474, 6475, 6476, 6477, 6478, 6479, 6480, 6481, 6482,
                    6483, 6484, 6485, 6486, 6487, 6488, 6489, 6490, 6491, 6492,
                    6493, 6494, 6495, 6496, 6497, 6498, 6499, 6500, 6501, 6502,
                    6503, 6504, 6505, 6506, 6507, 6508, 6509, 6510, 6511, 6512,
                    6513, 6514, 6515, 6516, 6517, 6518, 6519, 6520, 6521, 6522,
                    6523, 6524, 6525, 6526, 6527, 6528, 6529, 6530, 6531, 6532,
                    6533, 6534, 6535, 6536, 6537, 6538, 6539, 6540, 6541, 6542,
                    6543, 6544, 6545, 6546, 6547, 6548, 6549, 6550, 6551, 6552,
                    6553, 6554, 6555, 6556, 6557, 6558, 6559, 6560, 6561, 6562,
                    6563, 6564, 6565, 6566, 6567, 6568, 6569, 6570, 6571, 6572,
                    6573, 6574, 6575, 6576, 6577, 6578, 6579, 6580, 6581, 6582,
                    6583, 6584, 6585, 6586, 6587, 6588, 6589, 6590, 6591, 6592,
                    6593, 6594, 6595, 6596, 6597, 6598, 6599, 6600, 6601, 6602,
                    6603, 6604, 6605, 6606, 6607, 6608, 6609, 6610, 6611, 6612,
                    6613, 6614, 6615, 6616, 6617, 6618, 6619, 6620, 6621, 6622,
                    6623, 6624, 6625, 6626, 6627, 6628, 6629, 6630, 6631, 6632,
                    6633, 6634, 6635, 6636, 6637, 6638, 6639, 6640, 6641, 6642,
                    6643, 6644, 6645, 6646, 6647, 6648, 6649, 6650, 6651, 6652,
                    6653, 6654, 6655, 6656, 6657, 6658, 6659, 6660, 6661, 6662,
                    6663, 6664, 6665, 6666, 6667, 6668, 6669, 6670, 6671, 6672,
                    6673, 6674, 6675, 6676, 6677, 6678, 6679, 6680, 6681, 6682,
                    6683, 6684, 6685, 6686, 6687, 6688, 6689, 6690, 6691, 6692,
                    6693, 6694, 6695, 6696, 6697, 6698, 6699, 6700, 6701, 6702,
                    6703, 6704, 6705, 6706, 6707, 6708, 6709, 6710, 6711, 6712,
                    6713, 6714, 6715, 6716, 6717, 6718, 6719, 6720, 6721, 6722,
                    6723, 6724, 6725, 6726, 6727, 6728, 6729, 6730, 6731, 6732,
                    6733, 6734, 6735, 6736, 6737, 6738, 6739, 6740, 6741, 6742,
                    6743, 6744, 6745, 6746, 6747, 6748, 6749, 6750, 6751, 6752,
                    6753, 6754, 6755, 6756, 6757, 6758, 6759, 6760, 6761, 6762,
                    6763, 6764, 6765, 6766, 6767, 6768, 6769, 6770, 6771, 6772,
                    6773, 6774, 6775, 6776, 6777, 6778, 6779, 6780, 6781, 6782,
                    6783, 6784, 6785, 6786, 6787, 6788, 6789, 6790, 6791, 6792,
                    6793, 6794, 6795, 6796, 6797, 6798, 6799, 6800, 6801, 6802,
                    6803, 6804, 6805, 6806, 6807, 6808, 6809, 6810, 6811, 6812,
                    6813, 6814, 6815, 6816, 6817, 6818, 6819, 6820, 6821, 6822,
                    6823, 6824, 6825, 6826, 6827, 6828, 6829, 6830, 6831, 6832,
                    6833, 6834, 6835, 6836, 6837, 6838, 6839, 6840, 6841, 6842,
                    6843, 6844, 6845, 6846, 6847, 6848, 6849, 6850, 6851, 6852,
                    6853, 6854, 6855, 6856, 6857, 6858, 6859, 6860, 6861, 6862,
                    6863, 6864, 6865, 6866, 6867, 6868, 6869, 6870, 6871, 6872,
                    6873, 6874, 6875, 6876, 6877, 6878, 6879, 6880, 6881, 6882,
                    6883, 6884, 6885, 6886, 6887, 6888, 6889, 6890, 6891, 6892,
                    6893, 6894, 6895, 6896, 6897, 6898, 6899, 6900, 6901, 6902,
                    6903, 6904, 6905, 6906, 6907, 6908, 6909, 6910, 6911, 6912,
                    6913, 6914, 6915, 6916, 6917, 6918, 6919, 6920, 6921, 6922,
                    6923, 6924, 6925, 6926, 6927, 6928, 6929, 6930, 6931, 6932,
                    6933, 6934, 6935, 6936, 6937, 6938, 6939, 6940, 6941, 6942,
                    6943, 6944, 6945, 6946, 6947, 6948, 6949, 6950, 6951, 6952,
                    6953, 6954, 6955, 6956, 6957, 6958, 6959, 6960, 6961, 6962,
                    6963, 6964, 6965, 6966, 6967, 6968, 6969, 6970, 6971, 6972,
                    6973, 6974, 6975, 6976, 6977, 6978, 6979, 6980, 6981, 6982,
                    6983, 6984, 6985, 6986, 6987, 6988, 6989, 6990, 6991, 6992,
                    6993, 6994, 6995, 6996, 6997, 6998, 6999, 7000, 7001, 7002,
                    7003, 7004, 7005, 7006, 7007, 7008, 7009, 7010, 7011, 7012,
                    7013, 7014, 7015, 7016, 7017, 7018, 7019, 7020, 7021, 7022,
                    7023, 7024, 7025, 7026, 7027, 7028, 7029, 7030, 7031, 7032,
                    7033, 7034, 7035, 7036, 7037, 7038, 7039, 7040, 7041, 7042,
                    7043, 7044, 7045, 7046, 7047, 7048, 7049, 7050, 7051, 7052,
                    7053, 7054, 7055, 7056, 7057, 7058, 7059, 7060, 7061, 7062,
                    7063, 7064, 7065, 7066, 7067, 7068, 7069, 7070, 7071, 7072,
                    7073, 7074, 7075, 7076, 7077, 7078, 7079, 7080, 7081, 7082,
                    7083, 7084, 7085, 7086, 7087, 7088, 7089, 7090, 7091, 7092,
                    7093, 7094, 7095, 7096, 7097, 7098, 7099, 7100, 7101, 7102,
                    7103, 7104, 7105, 7106, 7107, 7108, 7109, 7110, 7111, 7112,
                    7113, 7114, 7115, 7116, 7117, 7118, 7119, 7120, 7121, 7122,
                    7123, 7124, 7125, 7126, 7127, 7128, 7129, 7130, 7131, 7132,
                    7133, 7134, 7135, 7136, 7137, 7138, 7139, 7140, 7141, 7142,
                    7143, 7144, 7145, 7146, 7147, 7148, 7149, 7150, 7151, 7152,
                    7153, 7154, 7155, 7156, 7157, 7158, 7159, 7160, 7161, 7162,
                    7163, 7164, 7165, 7166, 7167, 7168, 7169, 7170, 7171, 7172,
                    7173, 7174, 7175, 7176, 7177, 7178, 7179, 7180, 7181, 7182,
                    7183, 7184, 7185, 7186, 7187, 7188, 7189, 7190, 7191, 7192,
                    7193, 7194, 7195, 7196, 7197, 7198, 7199, 7200, 7201, 7202,
                    7203, 7204, 7205, 7206, 7207, 7208, 7209, 7210, 7211, 7212,
                    7213, 7214, 7215, 7216, 7217, 7218, 7219, 7220, 7221, 7222,
                    7223, 7224, 7225, 7226, 7227, 7228, 7229, 7230, 7231, 7232,
                    7233, 7234, 7235, 7236, 7237, 7238, 7239, 7240, 7241, 7242,
                    7243, 7244, 7245, 7246, 7247, 7248, 7249, 7250, 7251, 7252,
                    7253, 7254, 7255, 7256, 7257, 7258, 7259, 7260, 7261, 7262,
                    7263, 7264, 7265, 7266, 7267, 7268, 7269, 7270, 7271, 7272,
                    7273, 7274, 7275, 7276, 7277, 7278, 7279, 7280, 7281, 7282,
                    7283, 7284, 7285, 7286, 7287, 7288, 7289, 7290, 7291, 7292,
                    7293, 7294, 7295, 7296, 7297, 7298, 7299, 7300, 7301, 7302,
                    7303, 7304, 7305, 7306, 7307, 7308, 7309, 7310, 7311, 7312,
                    7313, 7314, 7315, 7316, 7317, 7318, 7319, 7320, 7321, 7322,
                    7323, 7324, 7325, 7326, 7327, 7328, 7329, 7330, 7331, 7332,
                    7333, 7334, 7335, 7336, 7337, 7338, 7339, 7340, 7341, 7342,
                    7343, 7344, 7345, 7346, 7347, 7348, 7349, 7350, 7351, 7352,
                    7353, 7354, 7355, 7356, 7357, 7358, 7359, 7360, 7361, 7362,
                    7363, 7364, 7365, 7366, 7367, 7368, 7369, 7370, 7371, 7372,
                    7373, 7374, 7375, 7376, 7377, 7378, 7379, 7380, 7381, 7382,
                    7383, 7384, 7385, 7386, 7387, 7388, 7389, 7390, 7391, 7392,
                    7393, 7394, 7395, 7396, 7397, 7398, 7399, 7400, 7401, 7402,
                    7403, 7404, 7405, 7406, 7407, 7408, 7409, 7410, 7411, 7412,
                    7413, 7414, 7415, 7416, 7417, 7418, 7419, 7420, 7421, 7422,
                    7423, 7424, 7425, 7426, 7427, 7428, 7429, 7430, 7431, 7432,
                    7433, 7434, 7435, 7436, 7437, 7438, 7439, 7440, 7441, 7442,
                    7443, 7444, 7445, 7446, 7447, 7448, 7449, 7450, 7451, 7452,
                    7453, 7454, 7455, 7456, 7457, 7458, 7459, 7460, 7461, 7462,
                    7463, 7464, 7465, 7466, 7467, 7468, 7469, 7470, 7471, 7472,
                    7473, 7474, 7475, 7476, 7477, 7478, 7479, 7480, 7481, 7482,
                    7483, 7484, 7485, 7486, 7487, 7488, 7489, 7490, 7491, 7492,
                    7493, 7494, 7495, 7496, 7497, 7498, 7499, 7500, 7501, 7502,
                    7503, 7504, 7505, 7506, 7507, 7508, 7509, 7510, 7511, 7512,
                    7513, 7514, 7515, 7516, 7517, 7518, 7519, 7520, 7521, 7522,
                    7523, 7524, 7525, 7526, 7527, 7528, 7529, 7530, 7531, 7532,
                    7533, 7534, 7535, 7536, 7537, 7538, 7539, 7540, 7541, 7542,
                    7543, 7544, 7545, 7546, 7547, 7548, 7549, 7550, 7551, 7552,
                    7553, 7554, 7555, 7556, 7557, 7558, 7559, 7560, 7561, 7562,
                    7563, 7564, 7565, 7566, 7567, 7568, 7569, 7570, 7571, 7572,
                    7573, 7574, 7575, 7576, 7577, 7578, 7579, 7580, 7581, 7582,
                    7583, 7584, 7585, 7586, 7587, 7588, 7589, 7590, 7591, 7592,
                    7593, 7594, 7595, 7596, 7597, 7598, 7599, 7600, 7601, 7602,
                    7603, 7604, 7605, 7606, 7607, 7608, 7609, 7610, 7611, 7612,
                    7613, 7614, 7615, 7616, 7617, 7618, 7619, 7620, 7621, 7622,
                    7623, 7624, 7625, 7626, 7627, 7628, 7629, 7630, 7631, 7632,
                    7633, 7634, 7635, 7636, 7637, 7638, 7639, 7640, 7641, 7642,
                    7643, 7644, 7645, 7646, 7647, 7648, 7649, 7650, 7651, 7652,
                    7653, 7654, 7655, 7656, 7657, 7658, 7659, 7660, 7661, 7662,
                    7663, 7664, 7665, 7666, 7667, 7668, 7669, 7670, 7671, 7672,
                    7673, 7674, 7675, 7676, 7677, 7678, 7679, 7680, 7681, 7682,
                    7683, 7684, 7685, 7686, 7687, 7688, 7689, 7690, 7691, 7692,
                    7693, 7694, 7695, 7696, 7697, 7698, 7699, 7700, 7701, 7702,
                    7703, 7704, 7705, 7706, 7707, 7708, 7709, 7710, 7711, 7712,
                    7713, 7714, 7715, 7716, 7717, 7718, 7719, 7720, 7721, 7722,
                    7723, 7724, 7725, 7726, 7727, 7728, 7729, 7730, 7731, 7732,
                    7733, 7734, 7735, 7736, 7737, 7738, 7739, 7740, 7741, 7742,
                    7743, 7744, 7745, 7746, 7747, 7748, 7749, 7750, 7751, 7752,
                    7753, 7754, 7755, 7756, 7757, 7758, 7759, 7760, 7761, 7762,
                    7763, 7764, 7765, 7766, 7767, 7768, 7769, 7770, 7771, 7772,
                    7773, 7774, 7775, 7776, 7777, 7778, 7779, 7780, 7781, 7782,
                    7783, 7784, 7785, 7786, 7787, 7788, 7789, 7790, 7791, 7792,
                    7793, 7794, 7795, 7796, 7797, 7798, 7799, 7800, 7801, 7802,
                    7803, 7804, 7805, 7806, 7807, 7808, 7809, 7810, 7811, 7812,
                    7813, 7814, 7815, 7816, 7817, 7818, 7819, 7820, 7821, 7822,
                    7823, 7824, 7825, 7826, 7827, 7828, 7829, 7830, 7831, 7832,
                    7833, 7834, 7835, 7836, 7837, 7838, 7839, 7840, 7841, 7842,
                    7843, 7844, 7845, 7846, 7847, 7848, 7849, 7850, 7851, 7852,
                    7853, 7854, 7855, 7856, 7857, 7858, 7859, 7860, 7861, 7862,
                    7863, 7864, 7865, 7866, 7867, 7868, 7869, 7870, 7871, 7872,
                    7873, 7874, 7875, 7876, 7877, 7878, 7879, 7880, 7881, 7882,
                    7883, 7884, 7885, 7886, 7887, 7888, 7889, 7890, 7891, 7892,
                    7893, 7894, 7895, 7896, 7897, 7898, 7899, 7900, 7901, 7902,
                    7903, 7904, 7905, 7906, 7907, 7908, 7909, 7910, 7911, 7912,
                    7913, 7914, 7915, 7916, 7917, 7918, 7919, 7920, 7921, 7922,
                    7923, 7924, 7925, 7926, 7927, 7928, 7929, 7930, 7931, 7932,
                    7933, 7934, 7935, 7936, 7937, 7938, 7939, 7940, 7941, 7942,
                    7943, 7944, 7945, 7946, 7947, 7948, 7949, 7950, 7951, 7952,
                    7953, 7954, 7955, 7956, 7957, 7958, 7959, 7960, 7961, 7962,
                    7963, 7964, 7965, 7966, 7967, 7968, 7969, 7970, 7971, 7972,
                    7973, 7974, 7975, 7976, 7977, 7978, 7979, 7980, 7981, 7982,
                    7983, 7984, 7985, 7986, 7987, 7988, 7989, 7990, 7991, 7992,
                    7993, 7994, 7995, 7996, 7997, 7998, 7999 },
            { 95, 96, 97, 98, 99, 100, 101, 102, 103, 104, 105, 106, 107, 108,
                    109, 110, 111, 112, 113, 114, 115, 116, 117, 118, 119, 120,
                    121, 122, 123, 124, 125, 126 } };
   
}<|MERGE_RESOLUTION|>--- conflicted
+++ resolved
@@ -18,26 +18,6 @@
  */
 @SuppressWarnings({"static-method", "javadoc"})
 public class TestRoaringBitmap {
-<<<<<<< HEAD
-	@Test
-	public void testHighBits() {
-		for (int offset = 1 << 14; offset < 1 << 18; offset *= 2) {
-			RoaringBitmap rb = new RoaringBitmap();
-			for (long k = Integer.MIN_VALUE; k < Integer.MAX_VALUE; k += offset) {
-				rb.add((int) k);
-			}
-			for (long k = Integer.MIN_VALUE; k < Integer.MAX_VALUE; k += offset) {
-				Assert.assertTrue(rb.contains((int) k));
-			}
-			int[] array = rb.toArray();
-			int pos = 0;
-			for (long k = Integer.MIN_VALUE; k < Integer.MAX_VALUE; k += offset, pos++) {
-				Assert.assertTrue(array[pos] == (int)k);
-			}
-			assert(pos == array.length);
-		}
-	}
-=======
 
 	@Test
 	public void testEqual() {
@@ -49,7 +29,6 @@
 		Assert.assertNotEquals(rr3, rr2);
 	}
 	
->>>>>>> bfe49eaf
 	
 	@Test
 	public void bitmapOfTest() {
